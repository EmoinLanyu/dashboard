--- conflicted
+++ resolved
@@ -1,13 +1,9 @@
 {
   "exclude": {
-    "files": "^.secrets.baseline$|^.secrets.baseline_temp$",
+    "files": "^.secrets.baseline$",
     "lines": null
   },
-<<<<<<< HEAD
-  "generated_at": "2019-05-07T09:19:11Z",
-=======
   "generated_at": "2019-05-06T14:17:59Z",
->>>>>>> 77bb1548
   "plugins_used": [
     {
       "name": "AWSKeyDetector"
@@ -226,7 +222,7 @@
       {
         "hashed_secret": "09343c85545555efc31e6e70b7ea7dcadf854930",
         "is_secret": false,
-        "line_number": 43,
+        "line_number": 42,
         "type": "Secret Keyword"
       }
     ],
@@ -250,40 +246,6 @@
         "type": "Private Key"
       }
     ],
-    "frontend/src/components/CreateShootDetails.vue": [
-      {
-        "hashed_secret": "d5d4cd07616a542891b7ec2d0257b3a24b69856e",
-        "is_secret": false,
-        "line_number": 127,
-        "type": "Secret Keyword"
-      },
-      {
-        "hashed_secret": "e5e9fa1ba31ecd1ae84f75caaa474f3a663f05f4",
-        "is_secret": false,
-        "line_number": 199,
-        "type": "Secret Keyword"
-      }
-    ],
-    "frontend/src/components/CreateShootInfrastructure.vue": [
-      {
-        "hashed_secret": "2c0580ffd7d80319531cf629f5e90f747b1386f1",
-        "is_secret": false,
-        "line_number": 228,
-        "type": "Secret Keyword"
-      },
-      {
-        "hashed_secret": "b8c6d8c49add25b398e5beeaae12689ee2bd10b6",
-        "is_secret": false,
-        "line_number": 361,
-        "type": "Secret Keyword"
-      },
-      {
-        "hashed_secret": "e5e9fa1ba31ecd1ae84f75caaa474f3a663f05f4",
-        "is_secret": false,
-        "line_number": 371,
-        "type": "Secret Keyword"
-      }
-    ],
     "frontend/src/components/Secret.vue": [
       {
         "hashed_secret": "e8cdc05b346aa0d4a91a2bf6d7c6a0941a6555a7",
@@ -411,14 +373,6 @@
         "hashed_secret": "2da371dc54d130d81ade37c43b591fd96bc1b78d",
         "is_secret": false,
         "line_number": 168,
-        "type": "Secret Keyword"
-      }
-    ],
-    "frontend/src/pages/CreateShoot.vue": [
-      {
-        "hashed_secret": "cb780a6106d2b3106ec569f878d3068415696acd",
-        "is_secret": false,
-        "line_number": 262,
         "type": "Secret Keyword"
       }
     ],
