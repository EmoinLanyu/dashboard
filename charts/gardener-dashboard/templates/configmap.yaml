apiVersion: v1
kind: ConfigMap
metadata:
  name: gardener-dashboard-configmap
  namespace: garden
  labels:
    app: gardener-dashboard
    chart: "{{ .Chart.Name }}-{{ .Chart.Version }}"
    release: "{{ .Release.Name }}"
    heritage: "{{ .Release.Service }}"
data:
  config.yaml: |
    ---
    port: {{ .Values.containerPort }}
    logLevel: {{ .Values.logLevel }}
    logFormat: text
    apiServerUrl: {{ .Values.apiServerUrl }}
    readinessProbe:
      periodSeconds: {{ .Values.readinessProbe.periodSeconds }}
{{- if .Values.gitHub }}
    gitHub:
      apiUrl: {{ .Values.gitHub.apiUrl }}
      {{- if .Values.gitHub.ca }}
      ca: {{ toJson .Values.gitHub.ca }}
      {{- end }}
      org: {{ .Values.gitHub.org }}
      repository: {{ .Values.gitHub.repository }}
{{- end }}
{{- if .Values.cookieMaxAge }}
    cookieMaxAge: {{ .Values.cookieMaxAge }}
{{- else }}
    cookieMaxAge: 1800
{{- end }}
{{- if .Values.oidc }}
    oidc:
      issuer: {{ required ".Values.oidc.issuerUrl is required" .Values.oidc.issuerUrl }}
{{- if .Values.oidc.redirectUri }}
      redirect_uri: {{ .Values.oidc.redirectUri }}
{{- else }}
      redirect_uri: https://{{ first .Values.hosts }}/auth/callback
{{- end }}
{{- if .Values.oidc.scope }}
      scope: {{ .Values.oidc.scope }}
{{- else }}
      scope: "openid email profile groups audience:server:client_id:{{ .Values.oidc.clientId }} audience:server:client_id:kube-kubectl"
{{- end }}
{{- if hasKey .Values.oidc "rejectUnauthorized" }}
      rejectUnauthorized: {{ .Values.oidc.rejectUnauthorized }}
{{- else }}
      rejectUnauthorized: true
{{- end }}
{{- if .Values.oidc.ca }}
      ca: {{ toJson .Values.oidc.ca }}
{{- end }}
{{- if .Values.oidc.clockTolerance }}
      clockTolerance: {{ .Values.oidc.clockTolerance }}
{{- end }}
{{- end }}
    frontend:
{{- if .Values.frontendConfig.landingPageUrl }}
      landingPageUrl: {{ .Values.frontendConfig.landingPageUrl }}
{{- end }}
{{- if .Values.frontendConfig.helpMenuItems }}
      helpMenuItems:
      {{- range .Values.frontendConfig.helpMenuItems }}
      - title: {{ .title }}{{- if .icon }}
        icon: {{ .icon }}{{- end }}
        url: {{ .url }}{{- if .target }}
        target: {{ .target }}{{- end }}
      {{- end }}
{{- end }}
      dashboardUrl:
        pathname: /api/v1/namespaces/kube-system/services/https:kubernetes-dashboard:/proxy
{{- if .Values.frontendConfig.gitHubRepoUrl }}
      gitHubRepoUrl: {{ .Values.frontendConfig.gitHubRepoUrl }}
{{- end }}
{{- if .Values.terminal }}
      features:
        terminalEnabled: true
{{- end }}
{{- if .Values.frontendConfig.terminal }}
{{- if .Values.frontendConfig.terminal.heartbeatIntervalSeconds }}
      terminal:
        heartbeatIntervalSeconds: {{ .Values.frontendConfig.terminal.heartbeatIntervalSeconds }}
{{- end }}
{{- end }}
{{- if .Values.frontendConfig.defaultHibernationSchedule }}
      defaultHibernationSchedule:
{{ toYaml .Values.frontendConfig.defaultHibernationSchedule | indent 8 }}
<<<<<<< HEAD
{{- end }}
{{- if .Values.prometheus }}
    prometheus:
      secret: {{ .Values.prometheus.secret }}
{{- end }}
{{- if .Values.gitHub }}
    gitHub:
      apiUrl: {{ .Values.gitHub.apiUrl }}
      {{- if .Values.gitHub.ca }}
      ca: {{ toJson .Values.gitHub.ca }}
      {{- end }}
      org: {{ .Values.gitHub.org }}
      repository: {{ .Values.gitHub.repository }}
      webhookSecret: {{ .Values.gitHub.webhookSecret }}
      {{- if .Values.gitHub.authentication }}
      authentication:
        username: {{ .Values.gitHub.authentication.username }}
        token: {{ .Values.gitHub.authentication.token }}
      {{- end }}
{{- end }}
    {{- if .Values.terminal }}
    terminal:
      operator:
        image: {{ .Values.terminal.operator.image.repository }}{{- if .Values.terminal.operator.image.tag }}:{{ .Values.terminal.operator.image.tag }}{{- end }}
      cleanup:
        image: {{ .Values.terminal.cleanup.image.repository }}{{- if .Values.terminal.cleanup.image.tag }}:{{ .Values.terminal.cleanup.image.tag }}{{- end }}
        {{- if .Values.terminal.cleanup.schedule }}
        schedule: {{ .Values.terminal.cleanup.schedule }}
        {{- end}}
         {{- if .Values.terminal.cleanup.noHeartbeatDeleteSeconds }}
        noHeartbeatDeleteSeconds: {{ .Values.terminal.cleanup.noHeartbeatDeleteSeconds }}
        {{- end}}
      {{- if .Values.terminal.bootstrap }}
      bootstrap:
        {{- if .Values.terminal.bootstrap.disabled }}
        disabled: {{ .Values.terminal.bootstrap.disabled }}
        {{- end }}
        {{- if .Values.terminal.bootstrap.apiserverIngress }}
        apiserverIngress:
          {{- with .Values.terminal.bootstrap.apiserverIngress.annotations }}
          annotations:
{{ toYaml . | indent 12 }}
          {{- end }}
        {{- end }}
        {{- if .Values.terminal.bootstrap.queueOptions }}
        queueOptions:
{{ toYaml .Values.terminal.bootstrap.queueOptions | indent 10 }}
        {{- end }}
      {{- end }}
      gardenCluster:
        seed: {{ .Values.terminal.gardenCluster.seed }}
        namespace: {{ .Values.terminal.gardenCluster.namespace }}
        {{- if .Values.terminal.gardenCluster.virtualGardenKubeconfigName }}
        virtualGardenKubeconfigName: {{ .Values.terminal.gardenCluster.virtualGardenKubeconfigName }}
        {{- end }}
        kubeApiserver:
          {{- with .Values.terminal.gardenCluster.kubeApiserver.hosts }}
          hosts:
{{ toYaml . | indent 10 }}
          {{- end }}
    {{- end }}
=======
{{- end }}
>>>>>>> 03059189
<|MERGE_RESOLUTION|>--- conflicted
+++ resolved
@@ -56,58 +56,6 @@
       clockTolerance: {{ .Values.oidc.clockTolerance }}
 {{- end }}
 {{- end }}
-    frontend:
-{{- if .Values.frontendConfig.landingPageUrl }}
-      landingPageUrl: {{ .Values.frontendConfig.landingPageUrl }}
-{{- end }}
-{{- if .Values.frontendConfig.helpMenuItems }}
-      helpMenuItems:
-      {{- range .Values.frontendConfig.helpMenuItems }}
-      - title: {{ .title }}{{- if .icon }}
-        icon: {{ .icon }}{{- end }}
-        url: {{ .url }}{{- if .target }}
-        target: {{ .target }}{{- end }}
-      {{- end }}
-{{- end }}
-      dashboardUrl:
-        pathname: /api/v1/namespaces/kube-system/services/https:kubernetes-dashboard:/proxy
-{{- if .Values.frontendConfig.gitHubRepoUrl }}
-      gitHubRepoUrl: {{ .Values.frontendConfig.gitHubRepoUrl }}
-{{- end }}
-{{- if .Values.terminal }}
-      features:
-        terminalEnabled: true
-{{- end }}
-{{- if .Values.frontendConfig.terminal }}
-{{- if .Values.frontendConfig.terminal.heartbeatIntervalSeconds }}
-      terminal:
-        heartbeatIntervalSeconds: {{ .Values.frontendConfig.terminal.heartbeatIntervalSeconds }}
-{{- end }}
-{{- end }}
-{{- if .Values.frontendConfig.defaultHibernationSchedule }}
-      defaultHibernationSchedule:
-{{ toYaml .Values.frontendConfig.defaultHibernationSchedule | indent 8 }}
-<<<<<<< HEAD
-{{- end }}
-{{- if .Values.prometheus }}
-    prometheus:
-      secret: {{ .Values.prometheus.secret }}
-{{- end }}
-{{- if .Values.gitHub }}
-    gitHub:
-      apiUrl: {{ .Values.gitHub.apiUrl }}
-      {{- if .Values.gitHub.ca }}
-      ca: {{ toJson .Values.gitHub.ca }}
-      {{- end }}
-      org: {{ .Values.gitHub.org }}
-      repository: {{ .Values.gitHub.repository }}
-      webhookSecret: {{ .Values.gitHub.webhookSecret }}
-      {{- if .Values.gitHub.authentication }}
-      authentication:
-        username: {{ .Values.gitHub.authentication.username }}
-        token: {{ .Values.gitHub.authentication.token }}
-      {{- end }}
-{{- end }}
     {{- if .Values.terminal }}
     terminal:
       operator:
@@ -149,6 +97,35 @@
 {{ toYaml . | indent 10 }}
           {{- end }}
     {{- end }}
-=======
+    frontend:
+{{- if .Values.frontendConfig.landingPageUrl }}
+      landingPageUrl: {{ .Values.frontendConfig.landingPageUrl }}
 {{- end }}
->>>>>>> 03059189
+{{- if .Values.frontendConfig.helpMenuItems }}
+      helpMenuItems:
+      {{- range .Values.frontendConfig.helpMenuItems }}
+      - title: {{ .title }}{{- if .icon }}
+        icon: {{ .icon }}{{- end }}
+        url: {{ .url }}{{- if .target }}
+        target: {{ .target }}{{- end }}
+      {{- end }}
+{{- end }}
+      dashboardUrl:
+        pathname: /api/v1/namespaces/kube-system/services/https:kubernetes-dashboard:/proxy
+{{- if .Values.frontendConfig.gitHubRepoUrl }}
+      gitHubRepoUrl: {{ .Values.frontendConfig.gitHubRepoUrl }}
+{{- end }}
+{{- if .Values.terminal }}
+      features:
+        terminalEnabled: true
+{{- end }}
+{{- if .Values.frontendConfig.terminal }}
+{{- if .Values.frontendConfig.terminal.heartbeatIntervalSeconds }}
+      terminal:
+        heartbeatIntervalSeconds: {{ .Values.frontendConfig.terminal.heartbeatIntervalSeconds }}
+{{- end }}
+{{- end }}
+{{- if .Values.frontendConfig.defaultHibernationSchedule }}
+      defaultHibernationSchedule:
+{{ toYaml .Values.frontendConfig.defaultHibernationSchedule | indent 8 }}
+{{- end }}