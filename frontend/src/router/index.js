//
// Copyright (c) 2019 by SAP SE or an SAP affiliate company. All rights reserved. This file is licensed under the Apache Software License, v. 2 except as noted otherwise in the LICENSE file
//
// Licensed under the Apache License, Version 2.0 (the "License");
// you may not use this file except in compliance with the License.
// You may obtain a copy of the License at
//
//      http://www.apache.org/licenses/LICENSE-2.0
//
// Unless required by applicable law or agreed to in writing, software
// distributed under the License is distributed on an "AS IS" BASIS,
// WITHOUT WARRANTIES OR CONDITIONS OF ANY KIND, either express or implied.
// See the License for the specific language governing permissions and
// limitations under the License.
//

import Vue from 'vue'
import Router from 'vue-router'

import { signinCallback, signout, isUserLoggedIn } from '@/utils/auth'
import includes from 'lodash/includes'
import head from 'lodash/head'
import get from 'lodash/get'
import concat from 'lodash/concat'
<<<<<<< HEAD
import cloneDeep from 'lodash/cloneDeep'
=======
>>>>>>> b7b2cc7d

/* Layouts */
const Login = () => import('@/layouts/Login')
const Default = () => import('@/layouts/Default')

/* Pages */
const Home = () => import('@/pages/Home')
const ShootList = () => import('@/pages/ShootList')

const ShootItemCards = () => import('@/pages/ShootItemCards')
const ShootItemEditor = () => import('@/pages/ShootItemEditor')
const ShootItemTerminal = () => import('@/pages/ShootItemTerminal')
const Secrets = () => import('@/pages/Secrets')
const Members = () => import('@/pages/Members')
const Account = () => import('@/pages/Account')
const Administration = () => import('@/pages/Administration')

Vue.use(Router)

export default function createRouter ({ store, userManager }) {
  /* technical components */
  const Logout = {
    beforeRouteEnter (to, from, next) {
      signout(userManager)
        .then(() => next('/login'), err => next(err))
    },
    render (createElement, { data, children } = {}) {
      return createElement('div', data, children)
    }
  }

  const Callback = {
    beforeRouteEnter (to, from, next) {
      return signinCallback(userManager)
        .then(user => store.dispatch('setUser', user))
        .then(() => next('/'), err => next(err))
    },
    mounted () {
      // eslint-disable-next-line lodash/prefer-lodash-method
      this.$router.replace('/')
    },
    render (createElement, { data, children } = {}) {
      return createElement('div', data, children)
    }
  }

  const PlaceholderComponent = {
    render (createElement) {
      return createElement('router-view')
    }
  }

  function hasTerminalAccess () {
    return store.getters.hasTerminalAccess
  }

  const mode = 'history'

  /**
   * Tabstrip type definition
   * @typedef {Object} Tab
   * @prop {string}   title - The tile of the tabstrip
   * @prop {function} to    - This function determines the navigation target of the router-link.
   *                          The current route object https://router.vuejs.org/api/#the-route-object is passed as parameter
   */
  const shootItemTabs = [
    {
      title: 'Overview',
      to: ({ params }) => {
        return {
          name: 'ShootItem',
          params
        }
      }
    },
    {
      title: 'YAML',
      to: ({ params }) => {
        return {
          name: 'ShootItemEditor',
          params
        }
      }
    }
  ]

<<<<<<< HEAD
  const shootItemTerminalTabs = [
    {
      title: 'Control Plane',
      to: (route) => {
        const params = cloneDeep(route.params)
        params.target = 'cp'
        return {
          name: 'ShootItemTerminal',
          params
        }
      }
    },
    {
      title: 'Cluster',
      to: (route) => {
        const params = cloneDeep(route.params)
        params.target = 'shoot'
        return {
          name: 'ShootItemTerminal',
          params
        }
      }
    }
  ]

=======
>>>>>>> b7b2cc7d
  const routeTitle = function () {
    return this.title
  }

  const routeParamName = function (route) {
    return get(route, 'params.name')
  }

<<<<<<< HEAD
  const terminalBreadcrumbTitle = function (route) {
    const target = get(route, 'params.target')
    switch (target) {
      case 'cp':
        return 'Control Plane Terminal'
      case 'shoot':
        return 'Cluster Terminal'
      case 'garden':
        return 'Garden Cluster Terminal'
      default:
        return undefined
    }
  }

=======
>>>>>>> b7b2cc7d
  /** Route function
      @name RouteFn
      @function
      @param {Object} [route] - this.$route
  */

  /**
   * Route Meta fields type definition
   * @typedef {Object} RouteMeta
   * @prop {boolean} [public]                   - Determines whether route needs authorization
   * @prop {boolean} [namespaced]               - Determines whether route is namespace specific and has namespace in path
   * @prop {boolean} [projectScope]             - Determines whether route can be accessed in context of mutiple projects (_all)
   * @prop {string}  [toRouteName]              - It is possible to set a default child route for a top level item (like the PlaceholderComponent)
   * @prop {string}  [title]                    - Main menu title
   * @prop {string}  [icon]                     - Main menu icon
   * @prop {RouteFn} [breadcrumbTextFn]         - Function that returns the breadcrumb title
<<<<<<< HEAD
   * @prop {RouteFn} [additionalRouteParamsFn]  - Function that returns an object with additional route params that is used for the navigation
=======
>>>>>>> b7b2cc7d
   * @prop {Tab[]}   [tabs]                     - Determines the tabs to displayed in the main toolbar extenstion slot
   */

  const routes = [
    {
      path: '/login',
      name: 'Login',
      component: Login,
      meta: {
        public: true
      }
    },
    {
      path: '/logout',
      name: 'Logout',
      component: Logout,
      meta: {
        public: true
      }
    },
    {
      path: '/callback',
      component: Callback,
      meta: {
        public: true
      }
    },
    {
      path: '/',
      component: Default,
      children: [
        {
          path: '',
          name: 'Home',
          component: Home,
          meta: {
            title: 'Home',
            namespaced: false,
            projectScope: false,
            breadcrumbTextFn: routeTitle
          }
        },
        {
          path: 'account',
          name: 'Account',
          component: Account,
          meta: {
            title: 'Account',
            breadcrumbTextFn: routeTitle,
            namespaced: false,
            projectScope: false
          }
        },
        {
          path: 'namespace/:namespace/shoots',
          component: PlaceholderComponent,
          meta: {
            menu: {
              title: 'Clusters',
              icon: 'mdi-hexagon-multiple',
              visible: () => true
            },
            namespaced: true,
            projectScope: false,
            title: 'Project Clusters',
            toRouteName: 'ShootList',
            breadcrumbTextFn: routeTitle
          },
          children: [
            {
              path: '',
              name: 'ShootList',
              component: ShootList,
              meta: {
                namespaced: true,
                projectScope: false,
                title: 'Project Clusters'
              }
            },
            {
              path: ':name',
              component: PlaceholderComponent,
              meta: {
                namespaced: true,
                projectScope: true,
                title: 'Cluster Details',
                toRouteName: 'ShootItem',
<<<<<<< HEAD
                breadcrumbTextFn: routeParamName
              },
              children: [
                {
                  path: '',
                  name: 'ShootItem',
                  component: ShootItemCards,
                  meta: {
                    namespaced: true,
                    projectScope: true,
                    title: 'Cluster Details',
                    tabs: shootItemTabs
                  }
                },
                {
                  path: 'term/:target',
                  name: 'ShootItemTerminal',
                  component: ShootItemTerminal,
                  meta: {
                    namespaced: true,
                    projectScope: true,
                    breadcrumbTextFn: terminalBreadcrumbTitle,
                    tabs: shootItemTerminalTabs
                  },
                  beforeEnter: (to, from, next) => {
                    if (hasTerminalAccess()) {
                      next()
                    } else {
                      next('/')
                    }
                  }
                }
              ]
=======
                breadcrumbTextFn: routeParamName,
                tabs: shootItemTabs
              }
>>>>>>> b7b2cc7d
            },
            {
              path: ':name/yaml',
              name: 'ShootItemEditor',
              component: ShootItemEditor,
              meta: {
                namespaced: true,
                projectScope: true,
                breadcrumbTextFn: routeParamName,
                tabs: shootItemTabs
              }
            },
            {
              path: ':name/hibernation',
              name: 'ShootItemHibernationSettings',
              component: ShootItemCards,
              meta: {
                namespaced: true,
                projectScope: true,
                breadcrumbTextFn: routeParamName,
                tabs: shootItemTabs
              }
            }
          ]
        },
        {
          path: 'namespace/:namespace/secrets',
          component: PlaceholderComponent,
          meta: {
            menu: {
              title: 'Secrets',
              icon: 'mdi-key',
              visible: () => true
            },
            namespaced: true,
            projectScope: true,
            title: 'Secrets',
            toRouteName: 'Secrets',
            breadcrumbTextFn: routeTitle
          },
          children: [
            {
              path: '',
              name: 'Secrets',
              component: Secrets,
              meta: {
                namespaced: true,
                projectScope: true,
                title: 'Secrets'
              }
            },
            {
              path: ':name',
              name: 'Secret',
              component: Secrets,
              meta: {
                namespaced: true,
                projectScope: true,
                title: 'Secrets'
              }
            }
          ]
        },
        {
          path: 'namespace/:namespace/members',
          name: 'Members',
          component: Members,
          meta: {
            namespaced: true,
            projectScope: true,
            title: 'Members',
            menu: {
              title: 'Members',
              icon: 'mdi-account-multiple-outline',
              visible: () => true
            },
            breadcrumbTextFn: routeTitle
          }
        },
        {
          path: 'namespace/:namespace/administration',
          name: 'Administration',
          component: Administration,
          meta: {
            namespaced: true,
            projectScope: true,
            title: 'Administration',
            menu: {
              title: 'Administration',
              icon: 'mdi-settings',
              visible: () => true
            },
            breadcrumbTextFn: routeTitle
<<<<<<< HEAD
          }
        },
        {
          path: 'namespace/:namespace/term/:target',
          name: 'GardenTerminal',
          component: ShootItemTerminal,
          meta: {
            namespaced: true,
            projectScope: true,
            breadcrumbTextFn: terminalBreadcrumbTitle,
            additionalRouteParamsFn: () => { return { target: 'garden' } },
            menu: {
              title: 'Garden Cluster',
              icon: 'mdi-console',
              visible: () => hasTerminalAccess()
            }
          },
          beforeEnter: (to, from, next) => {
            if (hasTerminalAccess()) {
              next()
            } else {
              next('/')
            }
=======
>>>>>>> b7b2cc7d
          }
        }
      ]
    }
  ]
  const zeroPoint = { x: 0, y: 0 }
  const scrollBehavior = (to, from, savedPosition) => savedPosition || zeroPoint
  const routerOptions = { mode, scrollBehavior, routes }

  /* navigation guards */
  function ensureConfigurationLoaded (to, from, next) {
    if (store.state.cfg) {
      return next()
    }
    return store
      .dispatch('fetchConfiguration')
      .then(() => next(), err => next(err))
  }

  function ensureUserAuthenticatedForNonPublicRoutes (to, from, next) {
    const meta = to.meta || {}
    if (meta.public) {
      return next()
    }
    const user = store.state.user
    if (isUserLoggedIn(user)) {
      return next()
    }
    userManager
      .getUser()
      .then(user => {
        store.dispatch('setUser', user).then(() => {
          if (isUserLoggedIn(user)) {
            return next()
          }
          return next({
            name: 'Login'
          })
        })
      })
  }

  function ensureProjectsLoaded () {
    const projectList = store.getters.projectList
    if (projectList && projectList.length) {
      return Promise.resolve()
    }
    return store.dispatch('fetchProjects')
  }

  function ensureCloudProfilesLoaded () {
    const cloudProfileList = store.getters.cloudProfileList
    if (cloudProfileList && cloudProfileList.length) {
      return Promise.resolve()
    }
    return store.dispatch('fetchCloudProfiles')
  }

  function ensureDomainsLoaded () {
    const domainList = store.getters.domainList
    if (domainList && domainList.length) {
      return Promise.resolve()
    }
    return store.dispatch('fetchDomains')
  }

  function ensureDataLoaded (to, from, next) {
    const meta = to.meta || {}
    if (meta.public) {
      return next()
    }
    if (to.name === 'Error') {
      return next()
    }
    Promise
      .all([
        ensureCloudProfilesLoaded(),
        ensureProjectsLoaded(),
        ensureDomainsLoaded(),
        store.dispatch('unsubscribeComments')
      ])
      .then(() => {
        const params = to.params || {}
        const query = to.query || {}
        const namespaces = store.getters.namespaces
        const namespace = params.namespace || query.namespace
        if (namespace !== store.state.namespace && (includes(namespaces, namespace) || namespace === '_all')) {
          return store.dispatch('setNamespace', namespace)
        }
      })
      .then(() => {
        if (!store.state.namespace) {
          const namespaces = store.getters.namespaces
          const namespace = includes(namespaces, 'garden') ? 'garden' : head(namespaces)
          return store.dispatch('setNamespace', namespace)
        }
      })
      .then(() => {
        const params = to.params || {}
        const query = to.query || {}
        const namespace = store.state.namespace
        switch (to.name) {
          case 'Home':
            if (namespace) {
              const name = 'ShootList'
              return { name, params: { namespace } }
            }
            return undefined
          case 'Secrets':
          case 'Secret':
            return Promise
              .all([
                store.dispatch('fetchInfrastructureSecrets'),
                store.dispatch('subscribeShoots')
              ])
              .then(() => undefined)
          case 'ShootList':
            const promises = []
            concat(promises, store.dispatch('subscribeShoots'))
            if (namespace !== '_all') {
              concat(promises, store.dispatch('fetchInfrastructureSecrets'))
            }
            return Promise
              .all(promises)
              .then(() => undefined)
          case 'ShootItem':
          case 'ShootItemHibernationSettings':
            return Promise
              .all([
                store.dispatch('subscribeShoot', { name: params.name, namespace }),
                store.dispatch('subscribeComments', { name: params.name, namespace })
              ])
              .then(() => undefined)
          case 'ShootItemEditor':
<<<<<<< HEAD
            return Promise
              .all([
                store.dispatch('subscribeShoot', { name: params.name, namespace })
              ])
=======
            return store.dispatch('subscribeShoot', { name: params.name, namespace })
>>>>>>> b7b2cc7d
              .then(() => undefined)
          case 'Members':
          case 'Administration':
            return Promise
              .all([
                store.dispatch('fetchMembers'),
                store.dispatch('subscribeShoots')
              ])
              .then(() => undefined)
          case 'Account':
            if (query.namespace !== namespace) {
              const name = 'Account'
              return { name, query: { namespace } }
            }
            return undefined
          default:
            return undefined
        }
      })
      .then(redirectTo => {
        if (redirectTo) {
          return next(redirectTo)
        }
        next()
      })
      .catch(err => next(err))
  }

  /* router */
  const router = new Router(routerOptions)

  /* register navigation guards */
  router.beforeEach((to, from, next) => {
    console.log('Router beforeEach')
    store.dispatch('setLoading')
      .then(() => next(), () => next())
  })
  router.beforeEach(ensureConfigurationLoaded)
  router.beforeEach(ensureUserAuthenticatedForNonPublicRoutes)
  router.beforeEach(ensureDataLoaded)
  router.afterEach((to, from) => {
    console.log('Router afterEach')
    store.dispatch('unsetLoading')
  })
  router.onError(err => {
    console.error('Router error:', err.message)
    Promise.all([
      store.dispatch('unsetLoading'),
      store.dispatch('setError', err)
    ])
  })
  return router
}<|MERGE_RESOLUTION|>--- conflicted
+++ resolved
@@ -22,10 +22,7 @@
 import head from 'lodash/head'
 import get from 'lodash/get'
 import concat from 'lodash/concat'
-<<<<<<< HEAD
 import cloneDeep from 'lodash/cloneDeep'
-=======
->>>>>>> b7b2cc7d
 
 /* Layouts */
 const Login = () => import('@/layouts/Login')
@@ -112,7 +109,6 @@
     }
   ]
 
-<<<<<<< HEAD
   const shootItemTerminalTabs = [
     {
       title: 'Control Plane',
@@ -138,8 +134,6 @@
     }
   ]
 
-=======
->>>>>>> b7b2cc7d
   const routeTitle = function () {
     return this.title
   }
@@ -148,7 +142,6 @@
     return get(route, 'params.name')
   }
 
-<<<<<<< HEAD
   const terminalBreadcrumbTitle = function (route) {
     const target = get(route, 'params.target')
     switch (target) {
@@ -163,8 +156,6 @@
     }
   }
 
-=======
->>>>>>> b7b2cc7d
   /** Route function
       @name RouteFn
       @function
@@ -181,10 +172,7 @@
    * @prop {string}  [title]                    - Main menu title
    * @prop {string}  [icon]                     - Main menu icon
    * @prop {RouteFn} [breadcrumbTextFn]         - Function that returns the breadcrumb title
-<<<<<<< HEAD
    * @prop {RouteFn} [additionalRouteParamsFn]  - Function that returns an object with additional route params that is used for the navigation
-=======
->>>>>>> b7b2cc7d
    * @prop {Tab[]}   [tabs]                     - Determines the tabs to displayed in the main toolbar extenstion slot
    */
 
@@ -272,7 +260,6 @@
                 projectScope: true,
                 title: 'Cluster Details',
                 toRouteName: 'ShootItem',
-<<<<<<< HEAD
                 breadcrumbTextFn: routeParamName
               },
               children: [
@@ -306,11 +293,6 @@
                   }
                 }
               ]
-=======
-                breadcrumbTextFn: routeParamName,
-                tabs: shootItemTabs
-              }
->>>>>>> b7b2cc7d
             },
             {
               path: ':name/yaml',
@@ -404,7 +386,6 @@
               visible: () => true
             },
             breadcrumbTextFn: routeTitle
-<<<<<<< HEAD
           }
         },
         {
@@ -428,8 +409,6 @@
             } else {
               next('/')
             }
-=======
->>>>>>> b7b2cc7d
           }
         }
       ]
@@ -564,14 +543,7 @@
               ])
               .then(() => undefined)
           case 'ShootItemEditor':
-<<<<<<< HEAD
-            return Promise
-              .all([
-                store.dispatch('subscribeShoot', { name: params.name, namespace })
-              ])
-=======
             return store.dispatch('subscribeShoot', { name: params.name, namespace })
->>>>>>> b7b2cc7d
               .then(() => undefined)
           case 'Members':
           case 'Administration':
