--- conflicted
+++ resolved
@@ -259,22 +259,11 @@
   websocketConnectAttempt (state) {
     return get(state, 'websocketConnectionError.reconnectAttempt')
   },
-<<<<<<< HEAD
-  isHideUserIssues (state, getters) {
-    return getters['shoots/isHideUserIssues']
-  },
-  isHideProgressingIssues (state, getters) {
-    return getters['shoots/isHideProgressingIssues']
-  },
-  isHideDeactivatedReconciliation (state, getters) {
-    return getters['shoots/isHideDeactivatedReconciliation']
+  getShootListFilters (state, getters) {
+    return getters['shoots/getShootListFilters']
   },
   getCreateShootResource (state, getters) {
     return getters['shoots/getCreateShootResource']
-=======
-  getShootListFilters (state, getters) {
-    return getters['shoots/getShootListFilters']
->>>>>>> 49c0956e
   }
 }
 
