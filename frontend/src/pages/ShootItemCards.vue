<!--
Copyright (c) 2019 by SAP SE or an SAP affiliate company. All rights reserved. This file is licensed under the Apache Software License, v. 2 except as noted otherwise in the LICENSE file

Licensed under the Apache License, Version 2.0 (the "License");
you may not use this file except in compliance with the License.
You may obtain a copy of the License at

     http://www.apache.org/licenses/LICENSE-2.0

Unless required by applicable law or agreed to in writing, software
distributed under the License is distributed on an "AS IS" BASIS,
WITHOUT WARRANTIES OR CONDITIONS OF ANY KIND, either express or implied.
See the License for the specific language governing permissions and
limitations under the License.
 -->
<template>

  <v-container fluid grid-list-lg>
    <v-layout d-flex wrap row>
      <v-flex md6>
        <shoot-details-card :shootItem="item"></shoot-details-card>

        <shoot-infrastructure-card :shootItem="item" class="mt-3"></shoot-infrastructure-card>

        <shoot-addons-card :shootItem="item" class="mt-3"></shoot-addons-card>
      </v-flex>

      <v-flex md6>
<<<<<<< HEAD
        <v-card v-if="canRenderControlPlane" class="mb-3">
          <v-card-title class="subheading white--text cyan darken-2">
            Control Plane
          </v-card-title>
          <control-plane :item="item"></control-plane>
        </v-card>

=======
>>>>>>> 78ae5416
        <v-card>
          <v-card-title class="subheading white--text cyan darken-2">
            Access
          </v-card-title>
          <cluster-access :item="item"></cluster-access>
        </v-card>

<<<<<<< HEAD
        <v-card>
          <v-card-title class="subheading white--text cyan darken-2 mt-3">
            Monitoring
          </v-card-title>
          <monitoring :shootItem="item"></monitoring>
        </v-card>
=======
        <monitoring-card :shootItem="item" class="mt-3"></monitoring-card>
>>>>>>> 78ae5416

        <v-card v-show="isLoggingFeatureGateEnabled">
          <v-card-title class="subheading white--text cyan darken-2 mt-3">
            Logging
          </v-card-title>
          <logging :shootItem="item"></logging>
        </v-card>

        <shoot-lifecycle-card :shootItem="item" class="mt-3"></shoot-lifecycle-card>

        <journals v-if="isAdmin" :journals="journals" :shoot="item" class="mt-3"></journals>

      </v-flex>

    </v-layout>

  </v-container>

</template>

<script>
<<<<<<< HEAD
import { mapGetters, mapState } from 'vuex'
import ControlPlane from '@/components/ControlPlane'
import Journals from '@/components/Journals'
import Monitoring from '@/components/Monitoring'
import ClusterAccess from '@/components/ClusterAccess'
=======
import { mapGetters } from 'vuex'
import ClusterAccess from '@/components/ClusterAccess'
import Journals from '@/components/Journals'
import MonitoringCard from '@/components/MonitoringCard'
>>>>>>> 78ae5416
import Logging from '@/components/Logging'
import ShootDetailsCard from '@/components/ShootDetailsCard'
import ShootInfrastructureCard from '@/components/ShootInfrastructureCard'
import ShootAddonsCard from '@/components/ShootAddonsCard'
import ShootLifecycleCard from '@/components/ShootLifecycleCard'
import get from 'lodash/get'
<<<<<<< HEAD
import includes from 'lodash/includes'
import find from 'lodash/find'
import forEach from 'lodash/forEach'
import filter from 'lodash/filter'
import isEmpty from 'lodash/isEmpty'
import {
  getCloudProviderKind,
  canLinkToSeed,
  isShootHasNoHibernationScheduleWarning,
  isReconciliationDeactivated
} from '@/utils'
=======
>>>>>>> 78ae5416

import 'codemirror/mode/yaml/yaml.js'

export default {
  name: 'shoot-item',
  components: {
    ControlPlane,
    Journals,
    Monitoring,
    ShootDetailsCard,
    ShootInfrastructureCard,
    ShootAddonsCard,
    ShootLifecycleCard,
    ClusterAccess,
<<<<<<< HEAD
    Logging,
    ShootHibernation,
    MaintenanceStart,
    ReconcileStart,
    MaintenanceConfiguration,
    HibernationConfiguration,
    DeleteCluster
  },
  data () {
    return {
      addonList: [
        {
          name: 'kubernetes-dashboard',
          title: 'Dashboard',
          description: 'General-purpose web UI for Kubernetes clusters'
        },
        {
          name: 'monocular',
          title: 'Monocular',
          description: 'Monocular is a web-based UI for managing Kubernetes applications and services packaged as Helm Charts. It allows you to search and discover available charts from multiple repositories, and install them in your cluster with one click.'
        },
        {
          name: 'nginx-ingress',
          title: 'Nginx Ingress (Deprecated)',
          description: 'This add-on is deprecated and will be removed in the future. You can install it or an alternative ingress controller always manually. If you choose to install it with the cluster, please note that Gardener will include it in its reconciliation and you can’t configure or override it’s configuration.'
        }
      ]
    }
=======
    Journals,
    MonitoringCard,
    Logging
>>>>>>> 78ae5416
  },
  computed: {
    ...mapGetters([
      'shootByNamespaceAndName',
      'journalsByNamespaceAndName',
<<<<<<< HEAD
      'isAdmin',
      'namespaces',
      'hasTerminalAccess',
      'customAddonDefinitionList'
=======
      'isAdmin'
>>>>>>> 78ae5416
    ]),
    value () {
      return this.shootByNamespaceAndName(this.$route.params)
    },
    info () {
      return get(this, 'value.info', {})
    },
    item () {
      return get(this, 'value', {})
    },
    isLoggingFeatureGateEnabled () {
      return !!this.info.logging_username && !!this.info.logging_password
    },
    journals () {
      const params = this.$route.params
      return this.journalsByNamespaceAndName(params)
<<<<<<< HEAD
    },
    metadata () {
      return this.item.metadata || {}
    },
    annotations () {
      return this.metadata.annotations || {}
    },
    domain () {
      return get(this.item, 'spec.dns.domain')
    },
    shootIngressDomainText () {
      const nginxIngressEnabled = get(this.item, 'spec.addons.nginx-ingress.enabled', false)
      if (!this.domain || !nginxIngressEnabled) {
        return undefined
      }
      return `*.ingress.${this.domain}`
    },
    region () {
      return get(this.item, 'spec.cloud.region')
    },
    secret () {
      return get(this.item, 'spec.cloud.secretBindingRef.name')
    },
    cidr () {
      return get(this.item, `spec.cloud.${this.getCloudProviderKind}.networks.nodes`)
    },
    seed () {
      return get(this.item, 'spec.cloud.seed')
    },
    purpose () {
      return this.annotations['garden.sapcloud.io/purpose']
    },
    addons () {
      return get(this.item, 'spec.addons', {})
    },
    addon () {
      return (name) => {
        return this.addons[name] || {}
      }
    },
    shootAddonList () {
      return filter(this.addonList, item => this.addon(item.name).enabled)
    },
    customAddonList () {
      try {
        const customAddonNames = JSON.parse(this.annotations['gardenextensions.sapcloud.io/addons'])
        const list = []
        forEach(customAddonNames, name => {
          const item = find(this.customAddonDefinitionList, ['name', name])
          if (item) {
            list.push(item)
          }
        })
        return list
      } catch (err) {
        return []
      }
    },
    hibernationDescription () {
      const purpose = this.purpose || ''
      if (get(this.item, 'spec.hibernation.schedules', []).length > 0) {
        return 'Hibernation schedule configured'
      } else if (this.isShootHasNoHibernationScheduleWarning) {
        return `Please configure a schedule for this ${purpose} cluster`
      } else {
        return 'No hibernation schedule configured'
      }
    },
    maintenanceDescription () {
      const timezone = this.localTimezone
      const maintenanceStart = get(this.item, 'spec.maintenance.timeWindow.begin')
      const momentObj = moment.tz(maintenanceStart, 'HHmmZ', timezone)
      if (momentObj.isValid()) {
        const maintenanceStr = momentObj.format('HH:mm')
        return `Start time: ${maintenanceStr} ${timezone}`
      }
      return ''
    },
    reconcileDescription () {
      if (this.isReconciliationDeactivated) {
        return 'Reconciliation deactivated'
      } else {
        return 'Cluster reconciliation will be triggered regularly'
      }
    },
    isReconciliationDeactivated () {
      return isReconciliationDeactivated(get(this.item, 'metadata'))
    },
    isShootHasNoHibernationScheduleWarning () {
      return isShootHasNoHibernationScheduleWarning(this.item)
    },
    canRenderControlPlane () {
      return !isEmpty(this.item) && this.hasTerminalAccess
=======
>>>>>>> 78ae5416
    }
  },
  mounted () {
    if (get(this.$route, 'name') === 'ShootItemHibernationSettings') {
      this.$refs.hibernationConfiguration.showDialog()
    }
  }
}
</script>

<style lang="styl" scoped>
  .subheading.v-card__title {
    line-height: 10px;
  }
</style><|MERGE_RESOLUTION|>--- conflicted
+++ resolved
@@ -26,7 +26,6 @@
       </v-flex>
 
       <v-flex md6>
-<<<<<<< HEAD
         <v-card v-if="canRenderControlPlane" class="mb-3">
           <v-card-title class="subheading white--text cyan darken-2">
             Control Plane
@@ -34,8 +33,6 @@
           <control-plane :item="item"></control-plane>
         </v-card>
 
-=======
->>>>>>> 78ae5416
         <v-card>
           <v-card-title class="subheading white--text cyan darken-2">
             Access
@@ -43,16 +40,7 @@
           <cluster-access :item="item"></cluster-access>
         </v-card>
 
-<<<<<<< HEAD
-        <v-card>
-          <v-card-title class="subheading white--text cyan darken-2 mt-3">
-            Monitoring
-          </v-card-title>
-          <monitoring :shootItem="item"></monitoring>
-        </v-card>
-=======
         <monitoring-card :shootItem="item" class="mt-3"></monitoring-card>
->>>>>>> 78ae5416
 
         <v-card v-show="isLoggingFeatureGateEnabled">
           <v-card-title class="subheading white--text cyan darken-2 mt-3">
@@ -74,38 +62,18 @@
 </template>
 
 <script>
-<<<<<<< HEAD
-import { mapGetters, mapState } from 'vuex'
+import { mapGetters } from 'vuex'
+import ClusterAccess from '@/components/ClusterAccess'
 import ControlPlane from '@/components/ControlPlane'
 import Journals from '@/components/Journals'
-import Monitoring from '@/components/Monitoring'
-import ClusterAccess from '@/components/ClusterAccess'
-=======
-import { mapGetters } from 'vuex'
-import ClusterAccess from '@/components/ClusterAccess'
-import Journals from '@/components/Journals'
 import MonitoringCard from '@/components/MonitoringCard'
->>>>>>> 78ae5416
 import Logging from '@/components/Logging'
 import ShootDetailsCard from '@/components/ShootDetailsCard'
 import ShootInfrastructureCard from '@/components/ShootInfrastructureCard'
 import ShootAddonsCard from '@/components/ShootAddonsCard'
 import ShootLifecycleCard from '@/components/ShootLifecycleCard'
 import get from 'lodash/get'
-<<<<<<< HEAD
-import includes from 'lodash/includes'
-import find from 'lodash/find'
-import forEach from 'lodash/forEach'
-import filter from 'lodash/filter'
 import isEmpty from 'lodash/isEmpty'
-import {
-  getCloudProviderKind,
-  canLinkToSeed,
-  isShootHasNoHibernationScheduleWarning,
-  isReconciliationDeactivated
-} from '@/utils'
-=======
->>>>>>> 78ae5416
 
 import 'codemirror/mode/yaml/yaml.js'
 
@@ -114,59 +82,21 @@
   components: {
     ControlPlane,
     Journals,
-    Monitoring,
     ShootDetailsCard,
     ShootInfrastructureCard,
     ShootAddonsCard,
     ShootLifecycleCard,
     ClusterAccess,
-<<<<<<< HEAD
-    Logging,
-    ShootHibernation,
-    MaintenanceStart,
-    ReconcileStart,
-    MaintenanceConfiguration,
-    HibernationConfiguration,
-    DeleteCluster
-  },
-  data () {
-    return {
-      addonList: [
-        {
-          name: 'kubernetes-dashboard',
-          title: 'Dashboard',
-          description: 'General-purpose web UI for Kubernetes clusters'
-        },
-        {
-          name: 'monocular',
-          title: 'Monocular',
-          description: 'Monocular is a web-based UI for managing Kubernetes applications and services packaged as Helm Charts. It allows you to search and discover available charts from multiple repositories, and install them in your cluster with one click.'
-        },
-        {
-          name: 'nginx-ingress',
-          title: 'Nginx Ingress (Deprecated)',
-          description: 'This add-on is deprecated and will be removed in the future. You can install it or an alternative ingress controller always manually. If you choose to install it with the cluster, please note that Gardener will include it in its reconciliation and you can’t configure or override it’s configuration.'
-        }
-      ]
-    }
-=======
     Journals,
     MonitoringCard,
     Logging
->>>>>>> 78ae5416
   },
   computed: {
     ...mapGetters([
       'shootByNamespaceAndName',
       'journalsByNamespaceAndName',
-<<<<<<< HEAD
       'isAdmin',
-      'namespaces',
-      'hasTerminalAccess',
-      'customAddonDefinitionList'
-=======
-      'isAdmin'
->>>>>>> 78ae5416
+      'hasTerminalAccess'
     ]),
     value () {
       return this.shootByNamespaceAndName(this.$route.params)
@@ -183,102 +113,9 @@
     journals () {
       const params = this.$route.params
       return this.journalsByNamespaceAndName(params)
-<<<<<<< HEAD
-    },
-    metadata () {
-      return this.item.metadata || {}
-    },
-    annotations () {
-      return this.metadata.annotations || {}
-    },
-    domain () {
-      return get(this.item, 'spec.dns.domain')
-    },
-    shootIngressDomainText () {
-      const nginxIngressEnabled = get(this.item, 'spec.addons.nginx-ingress.enabled', false)
-      if (!this.domain || !nginxIngressEnabled) {
-        return undefined
-      }
-      return `*.ingress.${this.domain}`
-    },
-    region () {
-      return get(this.item, 'spec.cloud.region')
-    },
-    secret () {
-      return get(this.item, 'spec.cloud.secretBindingRef.name')
-    },
-    cidr () {
-      return get(this.item, `spec.cloud.${this.getCloudProviderKind}.networks.nodes`)
-    },
-    seed () {
-      return get(this.item, 'spec.cloud.seed')
-    },
-    purpose () {
-      return this.annotations['garden.sapcloud.io/purpose']
-    },
-    addons () {
-      return get(this.item, 'spec.addons', {})
-    },
-    addon () {
-      return (name) => {
-        return this.addons[name] || {}
-      }
-    },
-    shootAddonList () {
-      return filter(this.addonList, item => this.addon(item.name).enabled)
-    },
-    customAddonList () {
-      try {
-        const customAddonNames = JSON.parse(this.annotations['gardenextensions.sapcloud.io/addons'])
-        const list = []
-        forEach(customAddonNames, name => {
-          const item = find(this.customAddonDefinitionList, ['name', name])
-          if (item) {
-            list.push(item)
-          }
-        })
-        return list
-      } catch (err) {
-        return []
-      }
-    },
-    hibernationDescription () {
-      const purpose = this.purpose || ''
-      if (get(this.item, 'spec.hibernation.schedules', []).length > 0) {
-        return 'Hibernation schedule configured'
-      } else if (this.isShootHasNoHibernationScheduleWarning) {
-        return `Please configure a schedule for this ${purpose} cluster`
-      } else {
-        return 'No hibernation schedule configured'
-      }
-    },
-    maintenanceDescription () {
-      const timezone = this.localTimezone
-      const maintenanceStart = get(this.item, 'spec.maintenance.timeWindow.begin')
-      const momentObj = moment.tz(maintenanceStart, 'HHmmZ', timezone)
-      if (momentObj.isValid()) {
-        const maintenanceStr = momentObj.format('HH:mm')
-        return `Start time: ${maintenanceStr} ${timezone}`
-      }
-      return ''
-    },
-    reconcileDescription () {
-      if (this.isReconciliationDeactivated) {
-        return 'Reconciliation deactivated'
-      } else {
-        return 'Cluster reconciliation will be triggered regularly'
-      }
-    },
-    isReconciliationDeactivated () {
-      return isReconciliationDeactivated(get(this.item, 'metadata'))
-    },
-    isShootHasNoHibernationScheduleWarning () {
-      return isShootHasNoHibernationScheduleWarning(this.item)
     },
     canRenderControlPlane () {
       return !isEmpty(this.item) && this.hasTerminalAccess
-=======
->>>>>>> 78ae5416
     }
   },
   mounted () {
