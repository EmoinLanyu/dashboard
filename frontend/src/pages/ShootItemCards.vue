<!--
Copyright (c) 2019 by SAP SE or an SAP affiliate company. All rights reserved. This file is licensed under the Apache Software License, v. 2 except as noted otherwise in the LICENSE file

Licensed under the Apache License, Version 2.0 (the "License");
you may not use this file except in compliance with the License.
You may obtain a copy of the License at

     http://www.apache.org/licenses/LICENSE-2.0

Unless required by applicable law or agreed to in writing, software
distributed under the License is distributed on an "AS IS" BASIS,
WITHOUT WARRANTIES OR CONDITIONS OF ANY KIND, either express or implied.
See the License for the specific language governing permissions and
limitations under the License.
 -->
<template>

  <v-container fluid grid-list-lg>
    <v-layout d-flex wrap row>
      <v-flex md6>

        <v-card class="cyan darken-2">
          <v-card-title class="subheading white--text">
            Details
          </v-card-title>
          <v-list>

            <v-list-tile>
              <v-list-tile-action>
                <v-icon class="cyan--text text--darken-2">info_outline</v-icon>
              </v-list-tile-action>
              <v-list-tile-content>
                <v-list-tile-sub-title>Name</v-list-tile-sub-title>
                <v-list-tile-title>
                  {{metadata.name}}
                </v-list-tile-title>
              </v-list-tile-content>
            </v-list-tile>

            <template v-if="expirationTimestamp">
              <v-divider class="my-2" inset></v-divider>
              <v-list-tile>
                <v-list-tile-action>
                  <v-icon class="cyan--text text--darken-2">mdi-clock-outline</v-icon>
                </v-list-tile-action>
                <v-list-tile-content>
                  <v-list-tile-sub-title>Cluster Termination</v-list-tile-sub-title>
                  <v-list-tile-title>
                    <v-layout align-center row fill-height class="pa-0 ma-0">
                      <v-icon v-if="!isSelfTerminationWarning" color="cyan darken-2" small>mdi-information</v-icon>
                      <v-icon v-else color="warning" small>mdi-alert-circle</v-icon>
                      <span class="pl-2">{{selfTerminationMessage}}</span>
                    </v-layout>
                  </v-list-tile-title>
                </v-list-tile-content>
              </v-list-tile>
            </template>

            <v-divider class="my-2" inset></v-divider>
            <v-list-tile>
              <v-list-tile-action>
                <v-icon class="cyan--text text--darken-2">mdi-cube-outline</v-icon>
              </v-list-tile-action>
              <v-list-tile-content>
                <v-list-tile-sub-title>Kubernetes Version</v-list-tile-sub-title>
                <v-list-tile-title>{{k8sVersion}}</v-list-tile-title>
              </v-list-tile-content>
              <v-list-tile-action>
                <shoot-version :shoot-item="item" :chip-style="false"></shoot-version>
              </v-list-tile-action>
            </v-list-tile>

            <v-divider class="my-2" inset></v-divider>
            <v-list-tile>
              <v-list-tile-action>
                <v-icon class="cyan--text text--darken-2">perm_identity</v-icon>
              </v-list-tile-action>
              <v-list-tile-content>
                <v-list-tile-sub-title>Created by</v-list-tile-sub-title>
                <v-list-tile-title><account-avatar :account-name="createdBy" :mail-to="true"></account-avatar></v-list-tile-title>
              </v-list-tile-content>
            </v-list-tile>

            <v-list-tile>
              <v-list-tile-action>
              </v-list-tile-action>
              <v-list-tile-content>
                <v-tooltip top>
                  <template slot="activator">
                    <v-list-tile-sub-title>Created at</v-list-tile-sub-title>
                    <v-list-tile-title>{{created}}</v-list-tile-title>
                  </template>
                  <time-string :dateTime="metadata.creationTimestamp" :pointInTime="-1"></time-string>
                </v-tooltip>
              </v-list-tile-content>
            </v-list-tile>

            <template v-if="!!purpose">
              <v-divider class="my-2" inset></v-divider>
              <v-list-tile>
                <v-list-tile-action>
                  <v-icon class="cyan--text text--darken-2">label_outline</v-icon>
                </v-list-tile-action>
                <v-list-tile-content>
                  <v-list-tile-sub-title>Purpose</v-list-tile-sub-title>
                  <v-list-tile-title>{{purpose}}</v-list-tile-title>
                </v-list-tile-content>
              </v-list-tile>
            </template>

          </v-list>
        </v-card>

        <v-card class="cyan darken-2 mt-3">
          <v-card-title class="subheading white--text">
            Infrastructure
          </v-card-title>
          <v-list>

            <v-list-tile>
              <v-list-tile-action>
                <v-icon class="cyan--text text--darken-2">cloud_queue</v-icon>
              </v-list-tile-action>
              <v-list-tile-content>
                <v-list-tile-sub-title>Provider</v-list-tile-sub-title>
                <v-list-tile-title>
                  <v-tooltip top open-delay="500">
                    <span slot="activator"> {{getCloudProviderKind}} </span>
                    <span>Provider</span>
                  </v-tooltip>
                  /
                  <v-tooltip top open-delay="500">
                    <span slot="activator"> {{region}} </span>
                    <span>Region</span>
                  </v-tooltip>
                  <template v-if="!!secret">
                    /
                    <v-tooltip top open-delay="500">
                      <router-link slot="activator" class="cyan--text text--darken-2" :to="{ name: 'Secret', params: { name: secret, namespace } }">
                        <span>{{secret}}</span>
                      </router-link>
                      <span>Used Credential</span>
                    </v-tooltip>
                  </template>
                </v-list-tile-title>
              </v-list-tile-content>
            </v-list-tile>

            <template v-if="showSeedInfo">
              <v-divider class="my-2" inset></v-divider>
              <v-list-tile>
                <v-list-tile-action>
                  <v-icon class="cyan--text text--darken-2">spa</v-icon>
                </v-list-tile-action>
                <v-list-tile-content>
                  <v-list-tile-sub-title>Seed</v-list-tile-sub-title>
                  <v-list-tile-title>
                    <router-link v-if="canLinkToSeed" class="cyan--text text--darken-2 subheading" :to="{ name: 'ShootItem', params: { name: seed, namespace:'garden' } }">
                      {{seed}}
                    </router-link>
                    <template v-else>
                      {{seed}}
                    </template>
                  </v-list-tile-title>
                </v-list-tile-content>
              </v-list-tile>
            </template>

            <v-divider class="my-2" inset></v-divider>
            <v-list-tile>
              <v-list-tile-action>
                <v-icon class="cyan--text text--darken-2">settings_ethernet</v-icon>
              </v-list-tile-action>
              <v-list-tile-content>
                <v-list-tile-sub-title>CIDR</v-list-tile-sub-title>
                <v-list-tile-title>{{cidr}}</v-list-tile-title>
              </v-list-tile-content>
            </v-list-tile>
            <template v-if="!!shootIngressDomainText">
              <v-divider class="my-2" inset></v-divider>
              <v-list-tile>
                <v-list-tile-action>
                  <v-icon class="cyan--text text--darken-2">mdi-earth</v-icon>
                </v-list-tile-action>
                  <v-list-tile-content>
                    <v-list-tile-sub-title>Ingress Domain</v-list-tile-sub-title>
                    <v-list-tile-title>{{shootIngressDomainText}}</v-list-tile-title>
                  </v-list-tile-content>
              </v-list-tile>
            </template>
          </v-list>
        </v-card>

        <v-card class="cyan darken-2 mt-3">
          <v-card-title class="subheading white--text" >
            Addons
          </v-card-title>
          <v-list subheader>
            <v-subheader>Addons provided by Gardener</v-subheader>
            <v-list-tile avatar v-for="item in shootAddonList" :key="item.name">
              <v-list-tile-avatar>
                <v-icon class="cyan--text text--darken-2">mdi-puzzle</v-icon>
              </v-list-tile-avatar>
              <v-list-tile-content>
                <v-list-tile-title>{{item.title}}</v-list-tile-title>
                <v-list-tile-sub-title>{{item.description}}</v-list-tile-sub-title>
              </v-list-tile-content>
              <v-list-tile-action>
                <template v-if="componentUrl(item.name)">
                  <v-btn icon :href="componentUrl(item.name)" target="_blank">
                    <v-icon color="cyan darken-2">mdi-open-in-new</v-icon>
                  </v-btn>
                </template>
              </v-list-tile-action>
            </v-list-tile>
          </v-list>

          <template v-if="customAddonList.length">
            <v-divider></v-divider>
            <v-list subheader>
            <v-subheader>Custom addons</v-subheader>
            <v-list-tile avatar v-for="item in customAddonList" :key="item.name">
              <v-list-tile-avatar>
                <v-icon class="cyan--text text--darken-2">mdi-puzzle</v-icon>
              </v-list-tile-avatar>
              <v-list-tile-content>
                <v-list-tile-title>{{item.title}}</v-list-tile-title>
                <v-list-tile-sub-title>{{item.description}}</v-list-tile-sub-title>
              </v-list-tile-content>
            </v-list-tile>
            </v-list>
          </template>

        </v-card>

      </v-flex>

<<<<<<< HEAD
      <v-flex md6 v-show="isInfoAvailable">
        <v-card v-if="hasTerminalAccess" class="mb-3">
          <v-card-title class="subheading white--text cyan darken-2">
            Control Plane
          </v-card-title>
          <control-plane :item="item"></control-plane>
        </v-card>
=======
      <v-flex md6>
        <status-card :shootItem="item"></status-card>
>>>>>>> d3e189f0

        <v-card>
          <v-card-title class="subheading white--text cyan darken-2">
            Access
          </v-card-title>
          <cluster-access :item="item"></cluster-access>
        </v-card>

        <v-card>
          <v-card-title class="subheading white--text cyan darken-2 mt-3">
            Monitoring
          </v-card-title>
          <monitoring :shootItem="item"></monitoring>
        </v-card>

        <v-card v-show="isLoggingFeatureGateEnabled">
          <v-card-title class="subheading white--text cyan darken-2 mt-3">
            Logging
          </v-card-title>
          <logging :shootItem="item"></logging>
        </v-card>

        <v-card class="cyan darken-2 mt-3">
          <v-card-title class="subheading white--text">
            Lifecycle
          </v-card-title>
          <v-list>

            <v-list-tile>
              <v-list-tile-action>
                <v-icon class="cyan--text text--darken-2">mdi-sleep</v-icon>
              </v-list-tile-action>
              <v-list-tile-content>
                <v-list-tile-title>Hibernation</v-list-tile-title>
                <v-list-tile-sub-title>
                  <v-layout v-if="isShootHasNoHibernationScheduleWarning" align-center row fill-height class="pa-0 ma-0">
                    <v-icon small color="cyan darken-2">mdi-calendar-alert</v-icon>
                    <span class="pl-2">{{hibernationDescription}}</span>
                  </v-layout>
                  <span v-else>{{hibernationDescription}}</span>
                </v-list-tile-sub-title>
              </v-list-tile-content>
              <v-list-tile-action>
                <shoot-hibernation :shootItem="item"></shoot-hibernation>
              </v-list-tile-action>
              <v-list-tile-action>
                <hibernation-configuration ref="hibernationConfiguration" :shootItem="item"></hibernation-configuration>
              </v-list-tile-action>
            </v-list-tile>
            <v-divider class="my-2" inset></v-divider>
            <v-list-tile>
              <v-list-tile-action>
                <v-icon class="cyan--text text--darken-2">mdi-wrench-outline</v-icon>
              </v-list-tile-action>
              <v-list-tile-content>
                <v-list-tile-title>Maintenance</v-list-tile-title>
                <v-list-tile-sub-title>{{maintenanceDescription}}</v-list-tile-sub-title>
              </v-list-tile-content>
              <v-list-tile-action>
                <maintenance-start :shootItem="item"></maintenance-start>
              </v-list-tile-action>
              <v-list-tile-action>
                <maintenance-configuration :shootItem="item"></maintenance-configuration>
              </v-list-tile-action>
            </v-list-tile>

            <v-divider class="my-2" inset></v-divider>
            <v-list-tile>
              <v-list-tile-action>
                <v-icon class="cyan--text text--darken-2">mdi-delete-circle-outline</v-icon>
              </v-list-tile-action>
              <v-list-tile-content>
                <v-list-tile-title>Delete Cluster</v-list-tile-title>
              </v-list-tile-content>
              <v-list-tile-action>
                <delete-cluster :shootItem="item"></delete-cluster>
              </v-list-tile-action>
            </v-list-tile>

          </v-list>
        </v-card>

        <journals v-if="isAdmin" :journals="journals" :shoot="item"></journals>

      </v-flex>

    </v-layout>

  </v-container>

</template>

<script>
import { mapGetters, mapState } from 'vuex'
import AccountAvatar from '@/components/AccountAvatar'
import ControlPlane from '@/components/ControlPlane'
import ClusterAccess from '@/components/ClusterAccess'
import Journals from '@/components/Journals'
import TimeString from '@/components/TimeString'
import ShootVersion from '@/components/ShootVersion'
import Monitoring from '@/components/Monitoring'
import Logging from '@/components/Logging'
import ShootHibernation from '@/components/ShootHibernation'
import MaintenanceStart from '@/components/MaintenanceStart'
import MaintenanceConfiguration from '@/components/MaintenanceConfiguration'
import HibernationConfiguration from '@/components/HibernationConfiguration'
import DeleteCluster from '@/components/DeleteCluster'
import get from 'lodash/get'
import includes from 'lodash/includes'
import find from 'lodash/find'
import forEach from 'lodash/forEach'
import filter from 'lodash/filter'
import {
  getDateFormatted,
  getCloudProviderKind,
  canLinkToSeed,
  isSelfTerminationWarning,
  isValidTerminationDate,
  getTimeStringTo,
  isShootHasNoHibernationScheduleWarning
} from '@/utils'

import 'codemirror/mode/yaml/yaml.js'
import moment from 'moment-timezone'

export default {
  name: 'shoot-item',
  components: {
    AccountAvatar,
    ControlPlane,
    ClusterAccess,
    Journals,
    TimeString,
    ShootVersion,
    Monitoring,
    Logging,
    ShootHibernation,
    MaintenanceStart,
    MaintenanceConfiguration,
    HibernationConfiguration,
    DeleteCluster
  },
  data () {
    return {
      addonList: [
        {
          name: 'kubernetes-dashboard',
          title: 'Dashboard',
          description: 'General-purpose web UI for Kubernetes clusters.'
        },
        {
          name: 'monocular',
          title: 'Monocular',
          description: 'Monocular is a web-based UI for managing Kubernetes applications and services packaged as Helm Charts. It allows you to search and discover available charts from multiple repositories, and install them in your cluster with one click.'
        },
        {
          name: 'nginx-ingress',
          title: 'Nginx Ingress',
          description: 'An Ingress is a Kubernetes resource that lets you configure an HTTP load balancer for your Kubernetes services. Such a load balancer usually exposes your services to clients outside of your Kubernetes cluster.'
        }
      ]
    }
  },
  computed: {
    ...mapGetters([
      'shootByNamespaceAndName',
      'journalsByNamespaceAndName',
      'isAdmin',
      'namespaces',
      'hasTerminalAccess',
      'customAddonDefinitionList'
    ]),
    ...mapState([
      'localTimezone'
    ]),
    getCloudProviderKind () {
      return getCloudProviderKind(get(this.item, 'spec.cloud'))
    },
    componentUrl () {
      return (name) => {
        switch (name) {
          case 'monocular':
            return this.monocularUrl
          default:
            return undefined
        }
      }
    },
    monocularUrl () {
      return `https://monocular.ingress.${this.domain}`
    },
    showSeedInfo () {
      return !!this.seed && this.hasAccessToGardenNamespace
    },
    hasAccessToGardenNamespace () {
      return includes(this.namespaces, 'garden')
    },
    canLinkToSeed () {
      return canLinkToSeed({ shootNamespace: this.namespace })
    },
    namespace () {
      return get(this.$route.params, 'namespace')
    },
    value () {
      return this.shootByNamespaceAndName(this.$route.params)
    },
    info () {
      return get(this, 'value.info', {})
    },
    item () {
      return get(this, 'value', {})
    },
    isLoggingFeatureGateEnabled () {
      return !!this.info.logging_username && !!this.info.logging_password
    },
    journals () {
      const params = this.$route.params
      return this.journalsByNamespaceAndName(params)
    },
    metadata () {
      return this.item.metadata || {}
    },
    annotations () {
      return this.metadata.annotations || {}
    },
    createdBy () {
      return this.annotations['garden.sapcloud.io/createdBy'] || '-unknown-'
    },
    created () {
      return getDateFormatted(this.metadata.creationTimestamp)
    },
    expirationTimestamp () {
      return this.annotations['shoot.garden.sapcloud.io/expirationTimestamp']
    },
    domain () {
      return get(this.item, 'spec.dns.domain')
    },
    shootIngressDomainText () {
      const nginxIngressEnabled = get(this.item, 'spec.addons.nginx-ingress.enabled', false)
      if (!this.domain || !nginxIngressEnabled) {
        return undefined
      }
      return `*.ingress.${this.domain}`
    },
    region () {
      return get(this.item, 'spec.cloud.region')
    },
    secret () {
      return get(this.item, 'spec.cloud.secretBindingRef.name')
    },
    cidr () {
      return get(this.item, `spec.cloud.${this.getCloudProviderKind}.networks.nodes`)
    },
    seed () {
      return get(this.item, 'spec.cloud.seed')
    },
    purpose () {
      return this.annotations['garden.sapcloud.io/purpose']
    },
    addons () {
      return get(this.item, 'spec.addons', {})
    },
    addon () {
      return (name) => {
        return this.addons[name] || {}
      }
    },
    shootAddonList () {
      return filter(this.addonList, item => this.addon(item.name).enabled)
    },
    customAddonList () {
      try {
        const customAddonNames = JSON.parse(this.annotations['gardenextensions.sapcloud.io/addons'])
        const list = []
        forEach(customAddonNames, name => {
          const item = find(this.customAddonDefinitionList, ['name', name])
          if (item) {
            list.push(item)
          }
        })
        return list
      } catch (err) {
        return []
      }
    },
    k8sVersion () {
      return get(this.item, 'spec.kubernetes.version')
    },
    selfTerminationMessage () {
      if (this.isValidTerminationDate) {
        return `This cluster will self terminate ${getTimeStringTo(new Date(), new Date(this.expirationTimestamp))}`
      } else {
        return 'This cluster is about to self terminate'
      }
    },
    isSelfTerminationWarning () {
      return isSelfTerminationWarning(this.expirationTimestamp)
    },
    isValidTerminationDate () {
      return isValidTerminationDate(this.expirationTimestamp)
    },
    hibernationDescription () {
      const purpose = this.purpose || ''
      if (get(this.item, 'spec.hibernation.schedules', []).length > 0) {
        return 'Hibernation schedule configured'
      } else if (this.isShootHasNoHibernationScheduleWarning) {
        return `Please configure a schedule for this ${purpose} cluster`
      } else {
        return 'No hibernation schedule configured'
      }
    },
    maintenanceDescription () {
      const timezone = this.localTimezone
      const maintenanceStart = get(this.item, 'spec.maintenance.timeWindow.begin')
      const momentObj = moment.tz(maintenanceStart, 'HHmmZ', timezone)
      if (momentObj.isValid()) {
        const maintenanceStr = momentObj.format('HH:mm')
        return `Start time: ${maintenanceStr} ${timezone}`
      }
      return ''
    },
    isShootHasNoHibernationScheduleWarning () {
      return isShootHasNoHibernationScheduleWarning(this.item)
    }
  },
  mounted () {
    if (get(this.$route, 'name') === 'ShootItemHibernationSettings') {
      this.$refs.hibernationConfiguration.showDialog()
    }
  }
}
</script>

<style lang="styl" scoped>
  .subheading.v-card__title {
    line-height: 10px;
  }
</style><|MERGE_RESOLUTION|>--- conflicted
+++ resolved
@@ -235,18 +235,13 @@
 
       </v-flex>
 
-<<<<<<< HEAD
-      <v-flex md6 v-show="isInfoAvailable">
+      <v-flex md6>
         <v-card v-if="hasTerminalAccess" class="mb-3">
           <v-card-title class="subheading white--text cyan darken-2">
             Control Plane
           </v-card-title>
           <control-plane :item="item"></control-plane>
         </v-card>
-=======
-      <v-flex md6>
-        <status-card :shootItem="item"></status-card>
->>>>>>> d3e189f0
 
         <v-card>
           <v-card-title class="subheading white--text cyan darken-2">
