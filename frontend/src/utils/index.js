//
// Copyright (c) 2019 by SAP SE or an SAP affiliate company. All rights reserved. This file is licensed under the Apache Software License, v. 2 except as noted otherwise in the LICENSE file
//
// Licensed under the Apache License, Version 2.0 (the "License");
// you may not use this file except in compliance with the License.
// You may obtain a copy of the License at
//
//      http://www.apache.org/licenses/LICENSE-2.0
//
// Unless required by applicable law or agreed to in writing, software
// distributed under the License is distributed on an "AS IS" BASIS,
// WITHOUT WARRANTIES OR CONDITIONS OF ANY KIND, either express or implied.
// See the License for the specific language governing permissions and
// limitations under the License.
//

'use strict'

import moment from 'moment-timezone'
import semver from 'semver'
import md5 from 'md5'
import capitalize from 'lodash/capitalize'
import replace from 'lodash/replace'
import get from 'lodash/get'
import assign from 'lodash/assign'
import head from 'lodash/head'
import keys from 'lodash/keys'
import mapValues from 'lodash/mapValues'
import map from 'lodash/map'
import intersection from 'lodash/intersection'
import toLower from 'lodash/toLower'
import toUpper from 'lodash/toUpper'
import filter from 'lodash/filter'
import forEach from 'lodash/forEach'
import words from 'lodash/words'
import find from 'lodash/find'
import isEmpty from 'lodash/isEmpty'
import includes from 'lodash/includes'
import every from 'lodash/every'
import startsWith from 'lodash/startsWith'
import split from 'lodash/split'
import join from 'lodash/join'
import last from 'lodash/last'
import compact from 'lodash/compact'
import store from '../store'

export function emailToDisplayName (value) {
  if (value) {
    const names = map(words(replace(value, /@.*$/, '')), capitalize)
    const givenName = names.shift()
    return join(compact([ join(names, ' '), givenName ]), ', ')
  }
}

export function serviceAccountToDisplayName (serviceAccount) {
  if (serviceAccount) {
    return last(split(serviceAccount, ':'))
  }
}

export function handleTextFieldDrop (textField, fileTypePattern, onDrop = (value) => {}) {
  const textarea = textField.$refs['input-slot']

  function drop (event) {
    event.stopPropagation()
    event.preventDefault()

    const files = event.dataTransfer.files
    if (files.length) {
      const file = files[0]
      if (fileTypePattern.test(file.type)) {
        const reader = new FileReader()
        const onLoaded = event => {
          try {
            const result = JSON.parse(event.target.result)

            onDrop(JSON.stringify(result, null, '  '))
          } catch (err) { /* ignore error */ }
        }
        reader.onloadend = onLoaded
        reader.readAsText(file)
      }
    }
  }

  function dragOver (event) {
    event.stopPropagation()
    event.preventDefault()
    event.dataTransfer.dropEffect = 'copy'
  }

  textarea.addEventListener('dragover', dragOver, false)
  textarea.addEventListener('drop', drop, false)
}

/*
 * popperRefs can be an array or a vue popper object
 */
export function closePopover (refs) {
  if (refs) {
    [].concat(refs).forEach(ref => ref.doClose())
  }
}

export function getValidationErrors (vm, field) {
  const errors = []
  const validationForField = get(vm.$v, field)
  if (!validationForField.$dirty) {
    return errors
  }

  const validators = vm.validators ? vm.validators : vm.$options.validations
  Object
    .keys(get(validators, field))
    .forEach(key => {
      if (!validationForField[key]) {
        const validationErrorMessage = get(vm.validationErrors, field)[key]
        if (validationErrorMessage) {
          errors.push(validationErrorMessage)
        } else {
          /* Fallback logic with generic error message.
          This should not happen as for each validation there must be a corresponding text */
          errors.push('Invalid input')
          console.error('validation error message for ' + field + '.' + key + ' not found')
        }
      }
    })
  return errors
}

export function setDelayedInputFocus (vm, fieldName) {
  setTimeout(() => {
    setInputFocus(vm, fieldName)
  }, 200)
}

export function setInputFocus (vm, fieldName) {
  const fieldRef = vm.$refs[fieldName]
  if (fieldRef) {
    const inputRef = fieldRef.$refs.input
    vm.$nextTick(() => {
      inputRef.focus()
      inputRef.select()
    })
  }
}

export function fullDisplayName (username) {
  if (!username) {
    return ''
  }
  if (isEmail(username)) {
    return emailToDisplayName(username)
  }
  if (isServiceAccount(username)) {
    const [ namespace, serviceaccount ] = split(username, ':', 4).slice(2)
    return toUpper(`${namespace} / ${serviceaccount}`)
  }
  return username
}

export function displayName (username) {
  if (!username) {
    return ''
  }
  if (isEmail(username)) {
    return emailToDisplayName(username)
  }
  if (isServiceAccount(username)) {
    const [ , serviceaccount ] = split(username, ':', 4).slice(2)
    return toUpper(serviceaccount)
  }
  return username
}

export function parseSize (value) {
  return parseInt(replace(value, /(^.+\D)(\d+)(\D.+$)/i, '$2'))
}

export function isEmail (value) {
  return /^[a-zA-Z0-9.!#$%&’*+/=?^_`{|}~-]+@[a-zA-Z0-9-]+(?:\.[a-zA-Z0-9-]+)*$/.test(value)
}

export function gravatarUrlGeneric (username, size = 128) {
  if (!username) {
    return gravatarUrlMp('undefined', size)
  }
  if (isEmail(username)) {
    return gravatarUrlIdenticon(username, size)
  }
  if (isServiceAccount(username)) {
    return gravatarUrlRobohash(username, size)
  }
  return gravatarUrlRetro(username, size)
}

export function gravatarUrlMp (username, size = 128) {
  return gravatarUrl(username, 'mp', size)
}

export function gravatarUrlRetro (username, size = 128) {
  return gravatarUrl(username, 'retro', size)
}

export function gravatarUrlIdenticon (email, size = 128) {
  return gravatarUrl(email, 'identicon', size)
}

export function gravatarUrlRobohash (username, size = 128) {
  return gravatarUrl(username, 'robohash', size)
}

export function gravatarUrl (value, image, size) {
  return `https://www.gravatar.com/avatar/${md5(toLower(value))}?d=${image}&s=${size}`
}

export function routes (router, includeRoutesWithProjectScope) {
  const hasChildren = route => route.children && route.children.length
  const routes = router.options.routes
  const defaultRoute = find(routes, hasChildren)
  const hasMenu = route => route.meta && route.meta.menu && (includeRoutesWithProjectScope || (!includeRoutesWithProjectScope && !route.meta.projectScope))
  return filter(defaultRoute.children, hasMenu)
}

function findRouteWithName (routes, routeName) {
  if (!routes) {
    return
  }

  let foundRoute
  forEach(routes, route => {
    if (route.name === routeName) {
      foundRoute = route
      return false // exit early
    }
    foundRoute = findRouteWithName(route.children, routeName)
    if (foundRoute) {
      return false // exit early
    }
  })

  if (!foundRoute) {
    console.error(`could not find route with name ${name}`)
  }

  return foundRoute
}

export function namespacedRouteWithName (routes, routeName, namespace, name) {
  const route = findRouteWithName(routes, routeName)
  return namespacedRoute(route, namespace, name)
}

export function namespacedRoute (route, namespace, name = undefined) {
  const params = {
    namespace: namespace
  }
  if (name) {
    params.name = name
  }

  const additionalRouteParamsFn = get(route, 'meta.additionalRouteParamsFn')
  if (additionalRouteParamsFn) {
    assign(params, additionalRouteParamsFn(route))
  }

  return { name: routeName(route), params }
}

export function routeName (route) {
  const firstChild = head(route.children)
  const toRouteName = get(route, 'meta.toRouteName')
  if (toRouteName) {
    return toRouteName
  } else if (route.name) {
    return route.name
  } else if (firstChild) {
    return firstChild.name
  } else {
    console.error('could not determine routeName')
    return undefined
  }
}

export function getDateFormatted (timestamp) {
  if (!timestamp) {
    return undefined
  } else {
    return moment(timestamp).format('YYYY-MM-DD')
  }
}

export function getTimestampFormatted (timestamp) {
  if (!timestamp) {
    return undefined
  }
  return moment(timestamp).format('lll')
}

export function getTimeStringFrom (time, fromTime, withoutSuffix = false) {
  if (!time) {
    return undefined
  } else {
    return moment(time).from(fromTime, withoutSuffix)
  }
}

export function getTimeStringTo (time, toTime, withoutPrefix = false) {
  if (!time) {
    return undefined
  } else {
    if (time.getTime() === toTime.getTime()) {
      // Equal dates result in text "a few seconds ago", this is not we want here...
      toTime.setSeconds(toTime.getSeconds() + 1)
    }
    return moment(time).to(toTime, withoutPrefix)
  }
}

export function getCloudProviderKind (object) {
  const cloudProviderKinds = ['aws', 'azure', 'gcp', 'openstack', 'alicloud']
  return head(intersection(keys(object), cloudProviderKinds))
}

export function isOwnSecretBinding (secret) {
  return get(secret, 'metadata.namespace') === get(secret, 'metadata.bindingNamespace')
}

const availableK8sUpdatesCache = {}
export function availableK8sUpdatesForShoot (spec) {
  const shootVersion = get(spec, 'kubernetes.version')
  const cloudProfileName = get(spec, 'cloud.profile')

  let newerVersions = get(availableK8sUpdatesCache, `${shootVersion}_${cloudProfileName}`)
  if (newerVersions !== undefined) {
    return newerVersions
  } else {
    newerVersions = {}
    const allVersions = store.getters.kubernetesVersions(cloudProfileName)

    let newerVersion = false
    forEach(allVersions, (version) => {
      if (semver.gt(version, shootVersion)) {
        newerVersion = true
        const diff = semver.diff(version, shootVersion)
        if (!newerVersions[diff]) {
          newerVersions[diff] = []
        }
        newerVersions[diff].push(version)
      }
    })
    newerVersions = newerVersion ? newerVersions : null
    availableK8sUpdatesCache[`${shootVersion}_${cloudProfileName}`] = newerVersions

    return newerVersions
  }
}

export function getCreatedBy (metadata) {
  return get(metadata, ['annotations', 'garden.sapcloud.io/createdBy'])
}

export function getProjectName (metadata) {
  const namespace = get(metadata, ['namespace'])
  const projectList = store.getters.projectList
  const project = find(projectList, ['metadata.namespace', namespace])
  const projectName = get(project, 'metadata.name') || replace(namespace, /^garden-/, '')
  return projectName
}

export function isHibernated (spec) {
  if (!spec) {
    return false
  }

  const hibernationEnabled = get(spec, 'hibernation.enabled', false)
  return hibernationEnabled
}

export function canLinkToSeed ({ shootNamespace }) {
  /*
  * Soils cannot be linked currently as they have representation as "shoot".
  * Currently there is only the secret available.
  * If we are not in the garden namespace we expect a seed to be present
  * TODO refactor once we have an owner ref on the shoot pointing to the seed
  */
  return shootNamespace !== 'garden'
}

export function isUserError (errorCodes) {
  if (isEmpty(errorCodes)) {
    return false
  }

  const userErrorCodes = [
    'ERR_INFRA_UNAUTHORIZED',
    'ERR_INFRA_INSUFFICIENT_PRIVILEGES',
    'ERR_INFRA_QUOTA_EXCEEDED',
    'ERR_INFRA_DEPENDENCIES'
  ]
  return every(errorCodes, errorCode => includes(userErrorCodes, errorCode))
}
export function shootHasIssue (shoot) {
  return get(shoot, ['metadata', 'labels', 'shoot.garden.sapcloud.io/status'], 'healthy') !== 'healthy'
}

export function isReconciliationDeactivated (metadata) {
  return get(metadata, ['annotations', 'shoot.garden.sapcloud.io/ignore']) === 'true'
}

export function isStatusProgressing (metadata) {
  return get(metadata, ['labels', 'shoot.garden.sapcloud.io/status']) === 'progressing'
}

export function isSelfTerminationWarning (expirationTimestamp) {
  return expirationTimestamp && new Date(expirationTimestamp) - new Date() < 24 * 60 * 60 * 1000 // 1 day
}

export function isValidTerminationDate (expirationTimestamp) {
  return expirationTimestamp && new Date(expirationTimestamp) > new Date()
}

export function isShootMarkedForDeletion (metadata) {
  const confirmation = get(metadata, ['annotations', 'confirmation.garden.sapcloud.io/deletion'], false)
  const deletionTimestamp = get(metadata, 'deletionTimestamp')

  return !!deletionTimestamp && !!confirmation
}

export function isTypeDelete (lastOperation) {
  return get(lastOperation, 'type') === 'Delete'
}

export function isServiceAccount (username) {
  return startsWith(username, 'system:serviceaccount:')
}

export function isServiceAccountFromNamespace (username, namespace) {
  return startsWith(username, `system:serviceaccount:${namespace}:`)
}

// expect colors to be in format <color> <optional:modifier>
export function textColor (color) {
  const colorArr = split(color, ' ')
  const colorStr = colorArr[0]
  const colorMod = colorArr[1]
  let textColor = `${colorStr}--text`
  if (colorMod) {
    textColor = `${textColor} text--${colorMod}`
  }
  return textColor
}

<<<<<<< HEAD
export function encodeURIComponents (obj) {
  return mapValues(obj, value => encodeURIComponent(value))
=======
export function infrastructureColor (kind) {
  switch (kind) {
    case 'openstack':
      return '#ED1944'
    case 'azure':
      return '#2075b8'
    case 'aws':
      return '#ff9900'
  }
>>>>>>> a902cf12
}

export function purposeRequiresHibernationSchedule (purpose) {
  const defaultHibernationSchedules = get(store, 'state.cfg.defaultHibernationSchedule')
  if (defaultHibernationSchedules) {
    if (isEmpty(purpose)) {
      return true
    }
    return !isEmpty(get(defaultHibernationSchedules, purpose))
  }
  return false
}

export function isShootHasNoHibernationScheduleWarning (shoot) {
  const annotations = get(shoot, 'metadata.annotations', {})
  const purpose = annotations['garden.sapcloud.io/purpose']
  if (purposeRequiresHibernationSchedule(purpose)) {
    const hasNoScheduleFlag = !!annotations['dashboard.garden.sapcloud.io/no-hibernation-schedule']
    if (!hasNoScheduleFlag && isEmpty(get(shoot, 'spec.hibernation.schedules'))) {
      return true
    }
  }
  return false
}

export function shortRandomString (length) {
  const start = 'abcdefghijklmnopqrstuvwxyz'
  const possible = start + '0123456789'
  var text = start.charAt(Math.floor(Math.random() * start.length))
  for (var i = 0; i < (length - 1); i++) {
    text += possible.charAt(Math.floor(Math.random() * possible.length))
  }
  return text
}<|MERGE_RESOLUTION|>--- conflicted
+++ resolved
@@ -451,10 +451,6 @@
   return textColor
 }
 
-<<<<<<< HEAD
-export function encodeURIComponents (obj) {
-  return mapValues(obj, value => encodeURIComponent(value))
-=======
 export function infrastructureColor (kind) {
   switch (kind) {
     case 'openstack':
@@ -464,7 +460,10 @@
     case 'aws':
       return '#ff9900'
   }
->>>>>>> a902cf12
+}
+
+export function encodeURIComponents (obj) {
+  return mapValues(obj, value => encodeURIComponent(value))
 }
 
 export function purposeRequiresHibernationSchedule (purpose) {
