//
// Copyright (c) 2019 by SAP SE or an SAP affiliate company. All rights reserved. This file is licensed under the Apache Software License, v. 2 except as noted otherwise in the LICENSE file
//
// Licensed under the Apache License, Version 2.0 (the "License");
// you may not use this file except in compliance with the License.
// You may obtain a copy of the License at
//
//      http://www.apache.org/licenses/LICENSE-2.0
//
// Unless required by applicable law or agreed to in writing, software
// distributed under the License is distributed on an "AS IS" BASIS,
// WITHOUT WARRANTIES OR CONDITIONS OF ANY KIND, either express or implied.
// See the License for the specific language governing permissions and
// limitations under the License.
//

'use strict'

const _ = require('lodash')
const nock = require('nock')
const yaml = require('js-yaml')
const { credentials } = require('../../../lib/kubernetes')
const { encodeBase64 } = require('../../../lib/utils')
const jwt = require('jsonwebtoken')
const clientConfig = credentials()
const url = clientConfig.url
const auth = clientConfig.auth

const quotas = [
  {
    name: 'foo-quota1',
    namespace: 'garden-foo'
  },
  {
    name: 'foo-quota2',
    namespace: 'garden-foo'
  }
]

const secretBindingList = [
  getSecretBinding('garden-foo', 'foo-infra1', 'infra1-profileName', 'garden-foo', 'secret1', quotas),
  getSecretBinding('garden-foo', 'foo-infra3', 'infra3-profileName', 'garden-foo', 'secret2', quotas),
  getSecretBinding('garden-foo', 'trial-infra1', 'infra1-profileName', 'garden-trial', 'trial-secret', quotas)
]

const projectList = [
  getProject({
    name: 'foo',
    createdBy: 'bar@example.org',
    owner: 'foo@example.org',
    members: [
      'bar@example.org',
      'system:serviceaccount:garden-foo:robot'
    ],
    description: 'foo-description',
    purpose: 'foo-purpose'
  }),
  getProject({
    name: 'bar',
    createdBy: 'foo@example.org',
    owner: 'bar@example.org',
    members: [
      'foo@example.org',
      'system:serviceaccount:garden-bar:robot'
    ],
    description: 'bar-description',
    purpose: 'bar-purpose'
  }),
  getProject({
    name: 'new',
    createdBy: 'new@example.org',
    description: 'new-description',
    purpose: 'new-purpose',
    phase: 'Initial'
  }),
  getProject({
    name: 'secret',
    createdBy: 'admin@example.org',
    description: 'secret-description',
    purpose: 'secret-purpose'
  })
]

const shootList = [
  getShoot({
    name: 'fooShoot',
    namespace: 'garden-foo',
    createdBy: 'fooCreator',
    purpose: 'fooPurpose',
    bindingName: 'fooSecretName'
  }),
  getShoot({
    name: 'barShoot',
    namespace: 'garden-foo',
    createdBy: 'barCreator',
    purpose: 'barPurpose',
    bindingName: 'barSecretName'
  }),
  getShoot({
    name: 'dummyShoot',
    namespace: 'garden-foo',
    createdBy: 'fooCreator',
    purpose: 'fooPurpose',
    bindingName: 'barSecretName'
  })
]

const infrastructureSecretList = [
  getInfrastructureSecret('garden-foo', 'secret1', 'infra1-profileName', {
    fooKey: 'fooKey',
    fooSecret: 'fooSecret'
  }),
  getInfrastructureSecret('garden-foo', 'secret2', 'infra2-profileName', {
    fooKey: 'fooKey',
    fooSecret: 'fooSecret'
  })
]

const serviceAccountList = [
  getServiceAccount('garden-foo', 'robot'),
  getServiceAccount('garden-bar', 'robot')
]

const serviceAccountSecretList = [
  getServiceAccountSecret('garden-foo', 'robot'),
  getServiceAccountSecret('garden-bar', 'robot')
]

const gardenAdministrators = ['admin@example.org']

const certificateAuthorityData = encodeBase64('certificate-authority-data')
const clientCertificateData = encodeBase64('client-certificate-data')
const clientKeyData = encodeBase64('client-key-data')

function getSecretBinding (namespace, name, profileName, secretRefName, secretRefNamespace, quotas = []) {
  const secretBinding = {
    kind: 'SecretBinding',
    metadata: {
      name,
      namespace,
      labels: {
        'cloudprofile.garden.sapcloud.io/name': profileName
      }
    },
    secretRef: {
      name: secretRefName,
      namespace: secretRefNamespace
    },
    quotas
  }

  return secretBinding
}

function getServiceAccount (namespace, name) {
  const suffix = Buffer.from(name, 'utf8').toString('hex').substring(0, 5)
  const secret = {
    name: `${name}-token-${suffix}`
  }
  const metadata = {
    name,
    namespace
  }
  return {
    metadata,
    secrets: [secret]
  }
}

function getServiceAccountSecret (namespace, serviceAccountName) {
  const suffix = Buffer.from(serviceAccountName, 'utf8').toString('hex').substring(0, 5)
  const name = `${serviceAccountName}-token-${suffix}`
  const metadata = {
    name,
    namespace
  }
  const data = {}
  data['ca.crt'] = encodeBase64('ca.crt')
  data['namespace'] = encodeBase64(namespace)
  data['token'] = encodeBase64(name)
  return {
    metadata,
    data
  }
}

function prepareSecretAndBindingMeta ({name, namespace, data, resourceVersion, bindingName, bindingNamespace, cloudProfileName}) {
  const metadataSecretBinding = {
    resourceVersion,
    name: bindingName,
    namespace: bindingNamespace,
    labels: {
      'cloudprofile.garden.sapcloud.io/name': cloudProfileName
    }
  }
  const secretRef = {
    name,
    namespace
  }
  const resultSecretBinding = {
    metadata: metadataSecretBinding,
    secretRef
  }

  const metadataSecret = {
    resourceVersion,
    namespace
  }
  const resultSecret = {
    metadata: metadataSecret,
    data
  }

  return {metadataSecretBinding, secretRef, resultSecretBinding, metadataSecret, resultSecret}
}

<<<<<<< HEAD
function validateCanGetSecretsInAllNamespacesRequest (selfSubjectAccessReview) {
  const {namespace, verb, resource, group} = selfSubjectAccessReview.spec.resourceAttributes
  return !namespace && group === '' && resource === 'secrets' && verb === 'get'
}

function canGetSecretsInAllNamespacesReply (uri, selfSubjectAccessReview) {
  const [, token] = _.split(this.req.headers.authorization, ' ', 2)
  const payload = jwt.decode(token)
  const allowed = _.includes(gardenAdministrators, payload.email)
  return [200, _.assign({}, selfSubjectAccessReview, { status: { allowed } })]
=======
function canCreateProjects (scope) {
  return scope
    .post(`/apis/authorization.k8s.io/v1/selfsubjectaccessreviews`, body => {
      const { namespace, verb, resource, group } = body.spec.resourceAttributes
      return !namespace && group === 'garden.sapcloud.io' && resource === 'projects' && verb === 'create'
    })
    .reply(200, function (uri, body) {
      const [, token] = _.split(this.req.headers.authorization, ' ', 2)
      const payload = jwt.decode(token)
      const allowed = _.endsWith(payload.id, 'example.org')
      return _.assign({
        status: {
          allowed
        }
      }, body)
    })
}

function reviewToken (scope) {
  return scope
    .post('/apis/authentication.k8s.io/v1/tokenreviews')
    .reply(200, function (uri, body) {
      const { spec: { token } } = body
      const payload = jwt.decode(token)
      const authenticated = _.endsWith(payload.id, 'example.org')
      const username = payload.id
      const groups = payload.groups
      const user = authenticated ? { username, groups } : {}
      return {
        status: {
          user,
          authenticated
        }
      }
    })
}

function canDeleteShootsInAllNamespaces (scope) {
  return scope
    .post(`/apis/authorization.k8s.io/v1/selfsubjectaccessreviews`, body => {
      const { namespace, verb, resource, group } = body.spec.resourceAttributes
      return !namespace && group === 'garden.sapcloud.io' && resource === 'shoots' && verb === 'delete'
    })
    .reply(200, function (body) {
      const [, token] = _.split(this.req.headers.authorization, ' ', 2)
      const payload = jwt.decode(token)
      const allowed = _.includes(gardenAdministrators, payload.id)
      return _.assign({
        status: {
          allowed
        }
      }, body)
    })
>>>>>>> 03059189
}

function readProject (namespace) {
  return _
    .chain(projectList)
    .find(['spec.namespace', namespace])
    .value()
}

function readProjectMembers (namespace) {
  return getProjectMembers(readProject(namespace))
}

function getProjectMembers (project) {
  return _
    .chain(project)
    .get('spec.members')
    .map('name')
    .value()
}

function getInfrastructureSecret (namespace, name, profileName, data = {}) {
  return {
    metadata: {
      name,
      namespace,
      labels: {
        'cloudprofile.garden.sapcloud.io/name': profileName
      }
    },
    data
  }
}

function getUser (name) {
  return {
    apiGroup: 'rbac.authorization.k8s.io',
    kind: 'User',
    name
  }
}

function getProject ({name, namespace, createdBy, owner, members = [], description, purpose, phase = 'Ready'}) {
  owner = owner || createdBy
  namespace = namespace || `garden-${name}`
  members = _
    .chain(members)
    .concat(owner)
    .uniq()
    .map(getUser)
    .value()
  owner = getUser(owner)
  createdBy = getUser(createdBy)
  return {
    metadata: {
      name
    },
    spec: {
      namespace,
      createdBy,
      owner,
      members,
      purpose,
      description
    },
    status: {
      phase
    }
  }
}

function getProjectNamespace (namespace) {
  const project = readProject(namespace)
  const defaultName = namespace.replace(/^garden-/)
  const name = _.get(project, 'metadata.name', defaultName)
  return {
    metadata: {
      name: namespace,
      labels: {
        'garden.sapcloud.io/role': 'project',
        'project.garden.sapcloud.io/name': name
      }
    }
  }
}

function getShoot ({
  namespace,
  name,
  createdBy,
  purpose = 'foo-purpose',
  kind = 'fooInfra',
  profile = 'infra1-profileName',
  region = 'foo-west',
  bindingName = 'foo-secret',
  seed = 'infra1-seed',
  hibernation = { enabled: false }
}) {
  const shoot = {
    metadata: {
      name,
      namespace,
      annotations: {
        'garden.sapcloud.io/purpose': purpose
      }
    },
    spec: {
      hibernation,
      cloud: {
        profile,
        region,
        seed,
        secretBindingRef: {
          name: bindingName,
          namespace
        }
      }
    }
  }
  shoot.spec.cloud[kind] = {}

  if (createdBy) {
    shoot.metadata.annotations['garden.sapcloud.io/createdBy'] = createdBy
  }
  return shoot
}

function getKubeconfig ({server, name}) {
  const cluster = {
    'certificate-authority-data': certificateAuthorityData,
    server
  }
  const user = {
    'client-certificate-data': clientCertificateData,
    'client-key-data': clientKeyData
  }
  const context = {
    cluster: name,
    user: name
  }
  return yaml.safeDump({
    kind: 'Config',
    clusters: [{cluster, name}],
    contexts: [{context, name}],
    users: [{user, name}],
    'current-context': name
  })
}

function authorizationHeader (bearer) {
  const authorization = `Bearer ${bearer}`
  return {authorization}
}

function nockWithAuthorization (bearer) {
  const reqheaders = authorizationHeader(bearer || auth.bearer)
  return nock(url, {reqheaders})
}

const stub = {
  getShoots ({bearer, namespace}) {
    const shoots = {
      items: shootList
    }

    return nockWithAuthorization(bearer)
      .get(`/apis/garden.sapcloud.io/v1beta1/namespaces/${namespace}/shoots`)
      .reply(200, shoots)
  },
  getShoot ({ bearer, namespace, name, ...rest }) {
    const shoot = getShoot({ namespace, name, ...rest })

    return nockWithAuthorization(bearer)
      .get(`/apis/garden.sapcloud.io/v1beta1/namespaces/${namespace}/shoots/${name}`)
      .reply(200, shoot)
  },
  createShoot ({bearer, namespace, spec, resourceVersion = 42}) {
    const metadata = {
      resourceVersion,
      namespace
    }
    const result = {metadata, spec}

    return nockWithAuthorization(bearer)
      .post(`/apis/garden.sapcloud.io/v1beta1/namespaces/${namespace}/shoots`, body => {
        _.assign(metadata, body.metadata)
        return true
      })
      .reply(200, () => result)
  },
  deleteShoot ({bearer, namespace, name, resourceVersion = 42}) {
    const metadata = {
      resourceVersion,
      namespace
    }
    const result = {metadata}

    return nockWithAuthorization(bearer)
      .patch(`/apis/garden.sapcloud.io/v1beta1/namespaces/${namespace}/shoots/${name}`, body => {
        _.assign(metadata, body.metadata)
        return true
      })
      .reply(200)
      .delete(`/apis/garden.sapcloud.io/v1beta1/namespaces/${namespace}/shoots/${name}`)
      .reply(200, () => result)
  },
  getShootInfo ({
    bearer,
    namespace,
    name,
    project,
    kind,
    region,
    shootServerUrl,
    shootUser,
    shootPassword,
    monitoringUser,
    monitoringPassword,
    loggingUser,
    loggingPassword,
    seedClusterName,
    seedSecretName,
    seedName
  }) {
    const seedServerURL = 'https://seed.foo.bar:8443'
    const technicalID = `shoot--${project}--${name}`

    const shootResult = getShoot({name, project, kind, region, seed: seedName})
    shootResult.status = {
      technicalID: `shoot--${project}--${name}`
    }
    const kubecfgResult = {
      data: {
        kubeconfig: encodeBase64(getKubeconfig({
          server: shootServerUrl,
          name: 'shoot.foo.bar'
        })),
        username: encodeBase64(shootUser),
        password: encodeBase64(shootPassword)
      }
    }
    const isAdminResult = {
      status: {
        allowed: true
      }
    }
    const seedSecretResult = {
      data: {
        kubeconfig: encodeBase64(getKubeconfig({
          server: seedServerURL,
          name: 'seed.foo.bar'
        }))
      }
    }
    const monitoringSecretResult = {
      data: {
        username: encodeBase64(monitoringUser),
        password: encodeBase64(monitoringPassword)
      }
    }
    const loggingSecretResult = {
      data: {
        username: encodeBase64(loggingUser),
        password: encodeBase64(loggingPassword)
      }
    }

    return [nockWithAuthorization(bearer)
      .get(`/apis/garden.sapcloud.io/v1beta1/namespaces/${namespace}/shoots/${name}`)
      .reply(200, () => shootResult)
      .get(`/api/v1/namespaces/${namespace}/secrets/${name}.kubeconfig`)
      .reply(200, () => kubecfgResult)
      .post(`/apis/authorization.k8s.io/v1/selfsubjectaccessreviews`)
      .reply(200, () => isAdminResult)
      .get(`/api/v1/namespaces/garden/secrets/${seedSecretName}`)
      .reply(200, () => seedSecretResult),
    nock(seedServerURL)
      .get(`/api/v1/namespaces/${technicalID}/secrets/monitoring-ingress-credentials`)
      .reply(200, monitoringSecretResult)
      .get(`/api/v1/namespaces/${technicalID}/secrets/logging-ingress-credentials`)
      .reply(200, loggingSecretResult)]
  },
  replaceShoot ({bearer, namespace, name, project, createdBy}) {
    const shoot = getShoot({name, project, createdBy})
    return nockWithAuthorization(bearer)
      .get(`/apis/garden.sapcloud.io/v1beta1/namespaces/${namespace}/shoots/${name}`)
      .reply(200, () => shoot)
      .put(`/apis/garden.sapcloud.io/v1beta1/namespaces/${namespace}/shoots/${name}`, body => {
        _.assign(shoot, body)
        return true
      })
      .reply(200, () => shoot)
  },
  replaceShootK8sVersion ({bearer, namespace, name, project, createdBy}) {
    const shoot = getShoot({name, project, createdBy})

    return nockWithAuthorization(bearer)
      .patch(`/apis/garden.sapcloud.io/v1beta1/namespaces/${namespace}/shoots/${name}`, body => {
        const payload = _.head(body)
        if (payload.op === 'replace' && payload.path === '/spec/kubernetes/version') {
          shoot.spec.kubernetes = _.assign({}, shoot.spec.kubernetes, payload.value)
        }
        return true
      })
      .reply(200, () => shoot)
  },
  replaceWorkers ({bearer, namespace, name, project, workers}) {
    const shoot = getShoot({name, project})
    return nockWithAuthorization(bearer)
      .patch(`/apis/garden.sapcloud.io/v1beta1/namespaces/${namespace}/shoots/${name}`, body => {
        const payload = _.head(body)
        if (payload.op === 'replace' && payload.path === '/spec/cloud/fooInfra/workers') {
          shoot.spec.cloud.fooInfra.workers = workers
        }
        return true
      })
      .reply(200, () => shoot)
  },
  patchShootAnnotations ({ bearer, namespace, name, project, createdBy }) {
    const shoot = getShoot({ name, project, createdBy })

    return nockWithAuthorization(bearer)
      .patch(`/apis/garden.sapcloud.io/v1beta1/namespaces/${namespace}/shoots/${name}`, body => {
        shoot.metadata.annotations = Object.assign({}, shoot.metadata.annotations, body.metadata.annotations)
        return true
      })
      .reply(200, () => shoot)
  },
  replaceMaintenance ({bearer, namespace, name, project}) {
    const shoot = getShoot({name, project})

    return nockWithAuthorization(bearer)
      .patch(`/apis/garden.sapcloud.io/v1beta1/namespaces/${namespace}/shoots/${name}`, body => {
        shoot.spec.maintenance = body.spec.maintenance
        return true
      })
      .reply(200, () => shoot)
  },
  replaceHibernationSchedules ({ bearer, namespace, name, project }) {
    const shoot = getShoot({name, project})

    return nockWithAuthorization(bearer)
      .patch(`/apis/garden.sapcloud.io/v1beta1/namespaces/${namespace}/shoots/${name}`, body => {
        shoot.spec.hibernation.schedules = body.spec.hibernation.schedules
        return true
      })
      .reply(200, () => shoot)
  },
  replaceHibernationEnabled ({ bearer, namespace, name, project }) {
    const shoot = getShoot({name, project})

    return nockWithAuthorization(bearer)
      .patch(`/apis/garden.sapcloud.io/v1beta1/namespaces/${namespace}/shoots/${name}`, body => {
        shoot.spec.hibernation.enabled = body.spec.hibernation.enabled
        return true
      })
      .reply(200, () => shoot)
  },
  getInfrastructureSecrets ({bearer, namespace, empty = false}) {
    const secretBindings = !empty
      ? _.filter(secretBindingList, ['metadata.namespace', namespace])
      : []
    const infrastructureSecrets = !empty
      ? _.filter(infrastructureSecretList, ['metadata.namespace', namespace])
      : []
    return nockWithAuthorization(bearer)
      .get(`/apis/garden.sapcloud.io/v1beta1/namespaces/${namespace}/secretbindings`)
      .reply(200, {
        items: secretBindings
      })
      .get(`/api/v1/namespaces/${namespace}/secrets`)
      .reply(200, {
        items: infrastructureSecrets
      })
  },
  createInfrastructureSecret ({bearer, namespace, data, cloudProfileName, resourceVersion = 42}) {
    const {
      resultSecretBinding,
      resultSecret
    } = prepareSecretAndBindingMeta({
      bindingNamespace: namespace,
      data,
      resourceVersion,
      cloudProfileName
    })

    return nockWithAuthorization(bearer)
      .post(`/api/v1/namespaces/${namespace}/secrets`, body => {
        _.assign(resultSecret.metadata, body.metadata)
        return true
      })
      .reply(200, () => resultSecret)
      .post(`/apis/garden.sapcloud.io/v1beta1/namespaces/${namespace}/secretbindings`, body => {
        _.assign(resultSecretBinding.metadata, body.metadata)
        _.assign(resultSecretBinding.secretRef, body.secretRef)
        return true
      })
      .reply(200, () => resultSecretBinding)
  },
  patchInfrastructureSecret ({bearer, namespace, name, bindingName, bindingNamespace, data, cloudProfileName, resourceVersion = 42}) {
    const {
      resultSecretBinding,
      resultSecret
    } = prepareSecretAndBindingMeta({
      name,
      namespace,
      data,
      resourceVersion,
      bindingName,
      bindingNamespace,
      cloudProfileName
    })

    return nockWithAuthorization(bearer)
      .get(`/apis/garden.sapcloud.io/v1beta1/namespaces/${bindingNamespace}/secretbindings/${bindingName}`)
      .reply(200, () => resultSecretBinding)
      .patch(`/api/v1/namespaces/${namespace}/secrets/${name}`, body => {
        _.assign(resultSecret.metadata, body.metadata)
        return true
      })
      .reply(200, () => resultSecret)
  },
  patchSharedInfrastructureSecret ({bearer, namespace, name, bindingName, bindingNamespace, data, cloudProfileName, resourceVersion = 42}) {
    const {
      resultSecretBinding
    } = prepareSecretAndBindingMeta({
      name,
      namespace,
      data,
      resourceVersion,
      bindingName,
      bindingNamespace,
      cloudProfileName
    })

    return nockWithAuthorization(bearer)
      .get(`/apis/garden.sapcloud.io/v1beta1/namespaces/${bindingNamespace}/secretbindings/${bindingName}`)
      .reply(200, () => resultSecretBinding)
  },
  deleteInfrastructureSecret ({bearer, namespace, project, name, bindingName, bindingNamespace, cloudProfileName, resourceVersion = 42}) {
    const shoot = getShoot({name: 'fooShoot', project, bindingName: 'someOtherSecretName'})
    const {
      resultSecretBinding
    } = prepareSecretAndBindingMeta({
      name,
      namespace,
      resourceVersion,
      bindingName,
      bindingNamespace,
      cloudProfileName
    })

    return nockWithAuthorization(bearer)
      .get(`/apis/garden.sapcloud.io/v1beta1/namespaces/${bindingNamespace}/secretbindings/${bindingName}`)
      .reply(200, () => resultSecretBinding)
      .get(`/apis/garden.sapcloud.io/v1beta1/namespaces/${bindingNamespace}/shoots`)
      .reply(200, {
        items: [shoot]
      })
      .delete(`/apis/garden.sapcloud.io/v1beta1/namespaces/${bindingNamespace}/secretbindings/${bindingName}`)
      .reply(200)
      .delete(`/api/v1/namespaces/${bindingNamespace}/secrets/${name}`)
      .reply(200)
  },
  deleteSharedInfrastructureSecret ({bearer, namespace, project, name, bindingName, bindingNamespace, cloudProfileName, resourceVersion = 42}) {
    const {
      resultSecretBinding
    } = prepareSecretAndBindingMeta({
      name,
      namespace,
      resourceVersion,
      bindingName,
      bindingNamespace,
      cloudProfileName
    })

    return nockWithAuthorization(bearer)
      .get(`/apis/garden.sapcloud.io/v1beta1/namespaces/${bindingNamespace}/secretbindings/${bindingName}`)
      .reply(200, () => resultSecretBinding)
  },
  deleteInfrastructureSecretReferencedByShoot ({bearer, namespace, project, name, bindingName, bindingNamespace, cloudProfileName, resourceVersion = 42}) {
    const referencingShoot = getShoot({name: 'referencingShoot', project, bindingName})
    const shoot = getShoot({name: 'fooShoot', project, bindingName: 'someOtherSecretName'})
    const {
      resultSecretBinding
    } = prepareSecretAndBindingMeta({
      name,
      namespace,
      resourceVersion,
      bindingName,
      bindingNamespace,
      cloudProfileName
    })

    return nockWithAuthorization(bearer)
      .get(`/apis/garden.sapcloud.io/v1beta1/namespaces/${bindingNamespace}/secretbindings/${bindingName}`)
      .reply(200, () => resultSecretBinding)
      .get(`/apis/garden.sapcloud.io/v1beta1/namespaces/${bindingNamespace}/shoots`)
      .reply(200, {
        items: [shoot, referencingShoot]
      })
  },
  getProjects ({bearer}) {
    const scope = nockWithAuthorization(bearer)
    canDeleteShootsInAllNamespaces(scope)
    return [
<<<<<<< HEAD
      nockWithAuthorization(bearer)
        .post(`/apis/authorization.k8s.io/v1/selfsubjectaccessreviews`, validateCanGetSecretsInAllNamespacesRequest)
        .reply(canGetSecretsInAllNamespacesReply),
=======
      scope,
>>>>>>> 03059189
      nockWithAuthorization(auth.bearer)
        .get('/apis/garden.sapcloud.io/v1beta1/projects')
        .reply(200, {
          items: projectList
        })
    ]
  },
  getProject ({bearer, name, namespace, resourceVersion = 42, unauthorized = false}) {
    let statusCode = 200
    let result = _
      .chain(projectList)
      .find(['metadata.name', name])
      .set('metadata.resourceVersion', resourceVersion)
      .value()
    if (unauthorized) {
      statusCode = 403
      result = {
        message: 'Forbidden'
      }
    }
    return [
      nockWithAuthorization(auth.bearer)
        .get(`/api/v1/namespaces/${namespace}`)
        .reply(200, () => getProjectNamespace(namespace)),
      nockWithAuthorization(bearer)
        .get(`/apis/garden.sapcloud.io/v1beta1/projects/${name}`)
        .reply(statusCode, () => result)
    ]
  },
  createProject ({bearer, resourceVersion = 42}) {
    const result = {
      metadata: {
        resourceVersion
      },
      spec: {},
      status: {
        phase: undefined
      }
    }

    return nockWithAuthorization(bearer)
      .post('/apis/garden.sapcloud.io/v1beta1/projects', body => {
        const namespace = `garden-${body.metadata.name}`
        _
          .chain(result)
          .merge({spec: {namespace}}, body)
          .commit()
        return true
      })
      .reply(200, () => result)
  },
  patchProject ({bearer, namespace, resourceVersion = 43}) {
    const project = readProject(namespace)
    const name = _.get(project, 'metadata.name')
    const newProject = _.cloneDeep(project)

    return [
      nockWithAuthorization(auth.bearer)
        .get(`/api/v1/namespaces/${namespace}`)
        .reply(200, () => getProjectNamespace(namespace)),
      nockWithAuthorization(bearer)
        .get(`/apis/garden.sapcloud.io/v1beta1/projects/${name}`)
        .reply(200, () => project)
        .patch(`/apis/garden.sapcloud.io/v1beta1/projects/${name}`, body => {
          _.merge(newProject, body)
          return true
        })
        .reply(200, () => _.set(newProject, 'metadata.resourceVersion', resourceVersion))
    ]
  },
  deleteProject ({bearer, namespace}) {
    let project = readProject(namespace)
    const name = _.get(project, 'metadata.name')
    const confirmationPath = ['metadata', 'annotations', 'confirmation.garden.sapcloud.io/deletion']
    return [
      nockWithAuthorization(auth.bearer)
        .get(`/api/v1/namespaces/${namespace}`)
        .reply(200, () => getProjectNamespace(namespace)),
      nockWithAuthorization(bearer)
        .get(`/apis/garden.sapcloud.io/v1beta1/namespaces/${namespace}/shoots`)
        .reply(200, {
          items: []
        })
        .get(`/apis/garden.sapcloud.io/v1beta1/projects/${name}`)
        .reply(200, () => project)
        .patch(`/apis/garden.sapcloud.io/v1beta1/projects/${name}`, body => {
          return _.get(body, confirmationPath) === 'true'
        })
        .reply(200, () => _.set(project, confirmationPath, 'true'))
        .delete(`/apis/garden.sapcloud.io/v1beta1/projects/${name}`)
        .reply(200, () => project)
    ]
  },
  getMembers ({bearer, namespace}) {
    const project = readProject(namespace)
    if (project) {
      return [
        nockWithAuthorization(auth.bearer)
          .get(`/api/v1/namespaces/${namespace}`)
          .reply(200, () => getProjectNamespace(namespace)),
        nockWithAuthorization(bearer)
          .get(`/apis/garden.sapcloud.io/v1beta1/projects/${project.metadata.name}`)
          .reply(200, () => project)
      ]
    }
    return nockWithAuthorization(auth.bearer)
      .get(`/api/v1/namespaces/${namespace}`)
      .reply(404, () => {
        return {
          message: 'Namespace not found'
        }
      })
  },
  addMember ({bearer, namespace, name: username}) {
    const project = readProject(namespace)
    const newProject = _.cloneDeep(project)
    const name = project.metadata.name

    const scope = nockWithAuthorization(bearer)
      .get(`/apis/garden.sapcloud.io/v1beta1/projects/${name}`)
      .reply(200, () => project)
    if (!_.find(project.spec.members, ['name', username])) {
      scope
        .patch(`/apis/garden.sapcloud.io/v1beta1/projects/${name}`, body => {
          if (!_.find(body.spec.members, ['name', username])) {
            return false
          }
          newProject.spec.members = body.spec.members
          return true
        })
        .reply(200, () => newProject)
    }
    return [
      nockWithAuthorization(auth.bearer)
        .get(`/api/v1/namespaces/${namespace}`)
        .reply(200, () => getProjectNamespace(namespace)),
      scope
    ]
  },
  removeMember ({bearer, namespace, name: username}) {
    const project = readProject(namespace)
    const newProject = _.cloneDeep(project)
    const name = project.metadata.name

    const scope = nockWithAuthorization(bearer)
      .get(`/apis/garden.sapcloud.io/v1beta1/projects/${name}`)
      .reply(200, () => project)
    if (_.find(project.spec.members, ['name', username])) {
      scope
        .patch(`/apis/garden.sapcloud.io/v1beta1/projects/${name}`, body => {
          if (_.find(body.spec.members, ['name', username])) {
            return false
          }
          newProject.spec.members = body.spec.members
          return true
        })
        .reply(200, () => newProject)
    }
    return [
      nockWithAuthorization(auth.bearer)
        .get(`/api/v1/namespaces/${namespace}`)
        .reply(200, () => getProjectNamespace(namespace)),
      scope
    ]
  },
  getMember ({bearer, namespace, name: username}) {
    const project = readProject(namespace)
    const name = project.metadata.name
    const isMember = _.findIndex(project.spec.members, ['name', username]) !== -1
    const scope = nockWithAuthorization(bearer)
      .get(`/apis/garden.sapcloud.io/v1beta1/projects/${name}`)
      .reply(200, () => project)
    const scopes = [
      nockWithAuthorization(auth.bearer)
        .get(`/api/v1/namespaces/${namespace}`)
        .reply(200, () => getProjectNamespace(namespace)),
      scope
    ]
    const [, serviceAccountNamespace, serviceAccountName] = /^system:serviceaccount:([^:]+):([^:]+)$/.exec(username) || []
    if (serviceAccountNamespace === namespace && isMember) {
      const serviceAccount = _.find(serviceAccountList, ({metadata}) => metadata.name === serviceAccountName && metadata.namespace === namespace)
      const serviceAccountSecretName = _.first(serviceAccount.secrets).name
      const serviceAccountSecret = _.find(serviceAccountSecretList, ({metadata}) => metadata.name === serviceAccountSecretName && metadata.namespace === namespace)
      scope
        .get(`/api/v1/namespaces/${namespace}/serviceaccounts/${serviceAccountName}`)
        .reply(200, serviceAccount)
        .get(`/api/v1/namespaces/${namespace}/secrets/${serviceAccountSecretName}`)
        .reply(200, serviceAccountSecret)
    }
    return scopes
  },
  healthz () {
    return nockWithAuthorization(auth.bearer)
      .get(`/healthz`)
      .reply(200, 'ok')
  },
  fetchGardenerVersion ({ version }) {
    const service = {
      name: 'gardener-apiserver',
      namespace: 'gardener'
    }
    const caBundle = encodeBase64('ca')
    const body = { spec: { service, caBundle } }
    const serviceUrl = `https://${service.name}.${service.namespace}`
    const statusCode = !version ? 404 : 200
    return [
      nockWithAuthorization(auth.bearer)
        .get('/apis/apiregistration.k8s.io/v1/apiservices/v1beta1.garden.sapcloud.io')
        .reply(200, body),
      nock(serviceUrl)
        .get(`/version`)
        .reply(statusCode, version)
    ]
  },
  getUserInfo ({ bearer }) {
    const scope = nockWithAuthorization(bearer)
    canDeleteShootsInAllNamespaces(scope)
    canCreateProjects(scope)
    const adminScope = nockWithAuthorization(auth.bearer)
    reviewToken(adminScope)
    return [ scope, adminScope ]
  }
}

module.exports = {
  url,
  projectList,
  getProject,
  getShoot,
  readProject,
  readProjectMembers,
  auth,
  stub
}<|MERGE_RESOLUTION|>--- conflicted
+++ resolved
@@ -214,18 +214,6 @@
   return {metadataSecretBinding, secretRef, resultSecretBinding, metadataSecret, resultSecret}
 }
 
-<<<<<<< HEAD
-function validateCanGetSecretsInAllNamespacesRequest (selfSubjectAccessReview) {
-  const {namespace, verb, resource, group} = selfSubjectAccessReview.spec.resourceAttributes
-  return !namespace && group === '' && resource === 'secrets' && verb === 'get'
-}
-
-function canGetSecretsInAllNamespacesReply (uri, selfSubjectAccessReview) {
-  const [, token] = _.split(this.req.headers.authorization, ' ', 2)
-  const payload = jwt.decode(token)
-  const allowed = _.includes(gardenAdministrators, payload.email)
-  return [200, _.assign({}, selfSubjectAccessReview, { status: { allowed } })]
-=======
 function canCreateProjects (scope) {
   return scope
     .post(`/apis/authorization.k8s.io/v1/selfsubjectaccessreviews`, body => {
@@ -263,11 +251,11 @@
     })
 }
 
-function canDeleteShootsInAllNamespaces (scope) {
+function canGetSecretsInAllNamespaces (scope) {
   return scope
     .post(`/apis/authorization.k8s.io/v1/selfsubjectaccessreviews`, body => {
       const { namespace, verb, resource, group } = body.spec.resourceAttributes
-      return !namespace && group === 'garden.sapcloud.io' && resource === 'shoots' && verb === 'delete'
+      return !namespace && group === '' && resource === 'secrets' && verb === 'get'
     })
     .reply(200, function (body) {
       const [, token] = _.split(this.req.headers.authorization, ' ', 2)
@@ -279,7 +267,6 @@
         }
       }, body)
     })
->>>>>>> 03059189
 }
 
 function readProject (namespace) {
@@ -784,15 +771,9 @@
   },
   getProjects ({bearer}) {
     const scope = nockWithAuthorization(bearer)
-    canDeleteShootsInAllNamespaces(scope)
+    canGetSecretsInAllNamespaces(scope)
     return [
-<<<<<<< HEAD
-      nockWithAuthorization(bearer)
-        .post(`/apis/authorization.k8s.io/v1/selfsubjectaccessreviews`, validateCanGetSecretsInAllNamespacesRequest)
-        .reply(canGetSecretsInAllNamespacesReply),
-=======
       scope,
->>>>>>> 03059189
       nockWithAuthorization(auth.bearer)
         .get('/apis/garden.sapcloud.io/v1beta1/projects')
         .reply(200, {
