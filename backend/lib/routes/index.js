//
// Copyright (c) 2019 by SAP SE or an SAP affiliate company. All rights reserved. This file is licensed under the Apache Software License, v. 2 except as noted otherwise in the LICENSE file
//
// Licensed under the Apache License, Version 2.0 (the "License");
// you may not use this file except in compliance with the License.
// You may obtain a copy of the License at
//
//      http://www.apache.org/licenses/LICENSE-2.0
//
// Unless required by applicable law or agreed to in writing, software
// distributed under the License is distributed on an "AS IS" BASIS,
// WITHOUT WARRANTIES OR CONDITIONS OF ANY KIND, either express or implied.
// See the License for the specific language governing permissions and
// limitations under the License.
//

'use strict'

<<<<<<< HEAD
const express = require('express')
const got = require('got')
const _ = require('lodash')
const logger = require('../logger')
const { decodeBase64 } = require('../utils')
const kubernetes = require('../kubernetes')
const { version } = require('../../package')
const config = require('../config')

const router = module.exports = express.Router()

router.route('/')
  .get(async (req, res, next) => {
    try {
      const user = req.user
      const gardenerVersion = await fetchGardenerVersion()
      res.send({ version, gardenerVersion, user })
    } catch (err) {
      next(err)
    }
  })

async function fetchGardenerVersion () {
  try {
    const apiServer = await kubernetes.apiregistration().apis['apiregistration.k8s.io'].v1beta1.apiservices('v1beta1.garden.sapcloud.io').get()
    const service = _.get(apiServer, 'body.spec.service')
    const ca = decodeBase64(_.get(apiServer, 'body.spec.caBundle'))
    if (service && ca) {
      const uri = `https://${service.name}.${service.namespace}/version`
      const res = await got(uri, { ca })
      const body = _.get(res, 'body')
      return JSON.parse(body)
    }
  } catch (err) {
    logger.warn(`Could not fetch gardener version. Error: ${err.message}`)
    if (err.code === 'ENOTFOUND') {
      return undefined
    }
    throw err
  }
}

const moduleExports = {
  '/info': router,
=======
module.exports = {
  '/info': require('./info'),
>>>>>>> 03059189
  '/user': require('./userInfo'),
  '/cloudprofiles': require('./cloudprofiles'),
  '/domains': require('./domains'),
  '/shoots': require('./shoots'),
  '/namespaces': require('./namespaces'),
  '/namespaces/:namespace/shoots': require('./shoots'),
  '/namespaces/:namespace/infrastructure-secrets': require('./infrastructureSecrets'),
  '/namespaces/:namespace/members': require('./members')
}
if (_.get(config, 'frontend.features.terminalEnabled', false)) {
  moduleExports['/namespaces/:namespace/terminals'] = require('./terminals')
}
module.exports = moduleExports<|MERGE_RESOLUTION|>--- conflicted
+++ resolved
@@ -16,55 +16,11 @@
 
 'use strict'
 
-<<<<<<< HEAD
-const express = require('express')
-const got = require('got')
 const _ = require('lodash')
-const logger = require('../logger')
-const { decodeBase64 } = require('../utils')
-const kubernetes = require('../kubernetes')
-const { version } = require('../../package')
 const config = require('../config')
 
-const router = module.exports = express.Router()
-
-router.route('/')
-  .get(async (req, res, next) => {
-    try {
-      const user = req.user
-      const gardenerVersion = await fetchGardenerVersion()
-      res.send({ version, gardenerVersion, user })
-    } catch (err) {
-      next(err)
-    }
-  })
-
-async function fetchGardenerVersion () {
-  try {
-    const apiServer = await kubernetes.apiregistration().apis['apiregistration.k8s.io'].v1beta1.apiservices('v1beta1.garden.sapcloud.io').get()
-    const service = _.get(apiServer, 'body.spec.service')
-    const ca = decodeBase64(_.get(apiServer, 'body.spec.caBundle'))
-    if (service && ca) {
-      const uri = `https://${service.name}.${service.namespace}/version`
-      const res = await got(uri, { ca })
-      const body = _.get(res, 'body')
-      return JSON.parse(body)
-    }
-  } catch (err) {
-    logger.warn(`Could not fetch gardener version. Error: ${err.message}`)
-    if (err.code === 'ENOTFOUND') {
-      return undefined
-    }
-    throw err
-  }
-}
-
 const moduleExports = {
-  '/info': router,
-=======
-module.exports = {
   '/info': require('./info'),
->>>>>>> 03059189
   '/user': require('./userInfo'),
   '/cloudprofiles': require('./cloudprofiles'),
   '/domains': require('./domains'),
