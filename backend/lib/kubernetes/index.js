//
// Copyright (c) 2019 by SAP SE or an SAP affiliate company. All rights reserved. This file is licensed under the Apache Software License, v. 2 except as noted otherwise in the LICENSE file
//
// Licensed under the Apache License, Version 2.0 (the "License");
// you may not use this file except in compliance with the License.
// You may obtain a copy of the License at
//
//      http://www.apache.org/licenses/LICENSE-2.0
//
// Unless required by applicable law or agreed to in writing, software
// distributed under the License is distributed on an "AS IS" BASIS,
// WITHOUT WARRANTIES OR CONDITIONS OF ANY KIND, either express or implied.
// See the License for the specific language governing permissions and
// limitations under the License.
//

const { assign, merge } = require('lodash')
const { existsSync } = require('fs')

const BaseObject = require('kubernetes-client/lib/base')
BaseObject.prototype.watch = require('./watch')
BaseObject.prototype.mergePatch = mergePatch
BaseObject.prototype.jsonPatch = jsonPatch
const ApiGroup = require('kubernetes-client/lib/api-group')
const kubernetesClient = require('kubernetes-client')
const yaml = require('js-yaml')
const Resources = require('./Resources')
const Specs = require('./Specs')
const {
  GatewayTimeout,
  InternalServerError
} = require('../errors')
const logger = require('../logger')

const {
  Api,
  ApiExtensions,
  Core,
  Extensions,
  CustomResourceDefinitions,
  Apps,
  Batch,
  Rbac,
  config: {
    getInCluster,
    loadKubeconfig,
    fromKubeconfig
  }
} = kubernetesClient

const promises = true

function config () {
  if (/^test/.test(process.env.NODE_ENV)) {
    return {
      url: 'https://kubernetes:6443',
      auth: {
        bearer: 'eyJhbGciOiJIUzI1NiIsInR5cCI6IkpXVCJ9.eyJpc3MiOiJrdWJlcm5ldGVzL3NlcnZpY2VhY2NvdW50Iiwic3ViIjoic3lzdGVtOnNlcnZpY2VhY2NvdW50OmdhcmRlbjpkZWZhdWx0In0.-4rSuvvj5BStN6DwnmLAaRVbgpl5iCn2hG0pcqx0NPw'
      },
      namespace: 'garden'
    }
  }
  try {
    return getInCluster()
  } catch (err) {
    const cfgPath = process.env.KUBECONFIG
    if (cfgPath && existsSync(cfgPath)) {
      return fromKubeconfig(loadKubeconfig(cfgPath))
    }
    return fromKubeconfig()
  }
}

function credentials (options = {}) {
  if (options.auth) {
    options.key = options.cert = undefined
  }
  if (options.key && options.cert) {
    options.auth = undefined
  }
  return assign({ promises }, config(), options)
}

function mergePatch (options, ...rest) {
  const headers = { 'content-type': 'application/merge-patch+json' }
  return this.patch(merge({ headers }, options), ...rest)
}

function jsonPatch (options, ...rest) {
  const headers = { 'content-type': 'application/json-patch+json' }
  return this.patch(merge({ headers }, options), ...rest)
}

function _waitUntilResourceHasCondition ({ watch, conditionFunction, waitTimeout = 5000, resourceName, onTimeoutError }) {
  return new Promise((resolve, reject) => { // TODO on error, reject promise?
    const timeoutId = setTimeout(() => {
      const error = onTimeoutError()
      done(error)
    }, waitTimeout)

    function done (err, obj) {
      clearTimeout(timeoutId)

      watch.removeListener('event', onEvent)
      watch.removeListener('error', onError)
      watch.removeListener('disconnect', onDisconnect)

      watch.reconnect = false
      watch.disconnect()
      if (err) {
        return reject(err)
      }
      resolve(obj)
    }

    function onEvent (event) {
      switch (event.type) {
        case 'ADDED':
        case 'MODIFIED':
          if (conditionFunction(event.object)) {
            done(null, event.object)
          }
          break
        case 'DELETED':
          done(new InternalServerError(`Resource "${resourceName}" has been deleted`))
          break
      }
    }

    function onError (err) {
      logger.error(`Error watching Resource "%s": %s`, resourceName, err.message)
    }

    function onDisconnect (err) {
      done(err || new InternalServerError(`Watch for Resource "${resourceName}" has been disconnected`))
    }

    watch.on('event', onEvent)
    watch.on('error', onError)
    watch.on('disconnect', onDisconnect)
  })
}

module.exports = {
  config,
  credentials,
  kubernetesClient,
  Resources,
  fromKubeconfig (kubeconfig) {
    return fromKubeconfig(yaml.safeLoad(kubeconfig))
  },
  core (options) {
    return new Core(credentials(options))
  },
  api (options) {
    return new Api(credentials(options))
  },
  apiExtensions (options) {
    return new ApiExtensions(credentials(options))
  },
  apps (options) {
    return new Apps(credentials(options))
  },
  extensions (options) {
    options = assign(options, {
      version: 'v1beta1'
    })
    return new Extensions(credentials(options))
  },
  rbac (options) {
    options = assign(options, {
      version: 'v1'
    })
    return new Rbac(credentials(options))
  },
  crds (options) {
    return new CustomResourceDefinitions(credentials(options))
  },
  batch (options) {
    options = assign(options, {
      version: 'v1beta1'
    })
    return new Batch(credentials(options))
  },
  garden (options) {
    const resources = [
      Resources.Shoot.name,
      Resources.Seed.name,
      Resources.CloudProfile.name,
      Resources.SecretBinding.name,
      Resources.Quota.name,
      Resources.Project.name
    ]
    options = assign(options, {
      path: 'apis/garden.sapcloud.io',
      version: 'v1beta1',
      namespaceResources: resources,
      groupResources: resources
    })
    return new ApiGroup(credentials(options))
  },
  apiRegistration (options) {
    options = assign(options, {
      path: 'apis/apiregistration.k8s.io',
      version: 'v1',
      namespaceResources: [],
      groupResources: [
        'apiservices'
      ]
    })
    return new ApiGroup(credentials(options))
  },
  authentication (options) {
    options = assign(options, {
      path: 'apis/authentication.k8s.io',
      version: 'v1',
      namespaceResources: [],
      groupResources: [
        'tokenreviews'
      ]
    })
    return new ApiGroup(credentials(options))
  },
  authorization (options) {
    options = assign(options, {
      path: 'apis/authorization.k8s.io',
      version: 'v1',
      namespaceResources: [
        'localsubjectaccessreviews'
      ],
      groupResources: [
        'selfsubjectaccessreviews',
        'selfsubjectrulesreviews',
        'subjectaccessreviews'
      ]
    })
    return new ApiGroup(credentials(options))
  },
  healthz () {
    return new kubernetesClient.Client({
      config: credentials(),
      spec: Specs.Healthz
    })
<<<<<<< HEAD
  },
  apiregistration () {
    return new kubernetesClient.Client({
      config: credentials(),
      spec: Specs.APIRegistration
    })
  },
  getKubeconfigFromServiceAccount ({ serviceAccountName, contextName = 'default', contextNamespace, token, server, caData }) {
    const clusterName = 'garden'
    const cluster = {
      'certificate-authority-data': caData,
      server
    }
    const userName = serviceAccountName
    const user = {
      token
    }
    const context = {
      cluster: clusterName,
      user: userName,
      namespace: contextNamespace
    }
    return yaml.safeDump({
      kind: 'Config',
      clusters: [{
        cluster,
        name: clusterName
      }],
      users: [{
        user,
        name: userName
      }],
      contexts: [{
        context,
        name: contextName
      }],
      'current-context': contextName
    })
  },

  async waitUntilResourceHasCondition ({ watch, conditionFunction, waitTimeout = 5000, resourceName }) {
    const onTimeoutError = () => {
      const duration = `${waitTimeout} ms`
      return new GatewayTimeout(`Resource "${resourceName}" could not be initialized within ${duration}`)
    }
    return _waitUntilResourceHasCondition({ watch, conditionFunction, waitTimeout, resourceName, onTimeoutError })
=======
>>>>>>> 03059189
  }
}<|MERGE_RESOLUTION|>--- conflicted
+++ resolved
@@ -241,27 +241,20 @@
       config: credentials(),
       spec: Specs.Healthz
     })
-<<<<<<< HEAD
-  },
-  apiregistration () {
-    return new kubernetesClient.Client({
-      config: credentials(),
-      spec: Specs.APIRegistration
-    })
   },
   getKubeconfigFromServiceAccount ({ serviceAccountName, contextName = 'default', contextNamespace, token, server, caData }) {
-    const clusterName = 'garden'
+    const clusterName = 'garden' // TODO as parameter
     const cluster = {
       'certificate-authority-data': caData,
       server
     }
-    const userName = serviceAccountName
+    const username = serviceAccountName
     const user = {
       token
     }
     const context = {
       cluster: clusterName,
-      user: userName,
+      user: username,
       namespace: contextNamespace
     }
     return yaml.safeDump({
@@ -272,7 +265,7 @@
       }],
       users: [{
         user,
-        name: userName
+        name: username
       }],
       contexts: [{
         context,
@@ -281,14 +274,11 @@
       'current-context': contextName
     })
   },
-
   async waitUntilResourceHasCondition ({ watch, conditionFunction, waitTimeout = 5000, resourceName }) {
     const onTimeoutError = () => {
       const duration = `${waitTimeout} ms`
       return new GatewayTimeout(`Resource "${resourceName}" could not be initialized within ${duration}`)
     }
     return _waitUntilResourceHasCondition({ watch, conditionFunction, waitTimeout, resourceName, onTimeoutError })
-=======
->>>>>>> 03059189
   }
 }