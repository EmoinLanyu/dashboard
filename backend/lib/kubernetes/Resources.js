--- conflicted
+++ resolved
@@ -27,7 +27,6 @@
     kind: 'Secret',
     apiVersion: 'v1'
   },
-<<<<<<< HEAD
   Endpoint: {
     name: 'endpoints',
     kind: 'Endpoints',
@@ -37,12 +36,11 @@
     name: 'services',
     kind: 'Service',
     apiVersion: 'v1'
-=======
+  },
   APIService: {
     name: 'apiservices',
     kind: 'APIService',
     apiVersion: 'apiregistration.k8s.io/v1'
->>>>>>> 03059189
   },
   SelfSubjectAccessReview: {
     name: 'selfsubjectaccessreviews',
