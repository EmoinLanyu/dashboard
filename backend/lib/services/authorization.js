--- conflicted
+++ resolved
@@ -41,13 +41,8 @@
 }
 exports.hasAuthorization = hasAuthorization
 
-<<<<<<< HEAD
-exports.isAdmin = async function (user) {
+exports.isAdmin = function (user) {
   // if someone is allowed to get secrets in all namespaces he is considered to be an administrator
-=======
-exports.isAdmin = function (user) {
-  // if someone is allowed to delete shoots in all namespaces he is considered to be an administrator
->>>>>>> 03059189
   return hasAuthorization(user, {
     verb: 'get',
     group: '',
