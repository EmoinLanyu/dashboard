--- conflicted
+++ resolved
@@ -34,23 +34,7 @@
 const PUBLIC_DIRNAME = resolve(join(__dirname, '..', 'public'))
 const INDEX_FILENAME = join(PUBLIC_DIRNAME, 'index.html')
 // csp sources
-<<<<<<< HEAD
 const connectSrc = ['\'self\'', 'wss:', 'ws:']
-const authorityUrl = _.get(config, 'frontend.oidc.authority')
-if (authorityUrl) {
-  const authorityUrlOrigin = new URL(authorityUrl).origin
-  connectSrc.push(authorityUrlOrigin)
-}
-const jwksUri = _.get(config, 'jwks.jwksUri')
-if (jwksUri) {
-  const jwksUriOrigin = new URL(jwksUri).origin
-  if (!_.includes(connectSrc, jwksUriOrigin)) {
-    connectSrc.push(jwksUriOrigin)
-  }
-}
-=======
-const connectSrc = ['\'self\'', 'wss:', 'ws:'] // TODO allow ws connections only to backend
->>>>>>> 03059189
 const imgSrc = ['\'self\'', 'data:', 'https://www.gravatar.com']
 const gitHubRepoUrl = _.get(config, 'frontend.gitHubRepoUrl')
 if (gitHubRepoUrl) {
